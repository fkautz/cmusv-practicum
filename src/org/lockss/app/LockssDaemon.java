/*
 * $Id: LockssDaemon.java,v 1.106 2011/01/25 00:04:17 pgust Exp $
 */

/*

Copyright (c) 2000-2006 Board of Trustees of Leland Stanford Jr. University,
all rights reserved.

Permission is hereby granted, free of charge, to any person obtaining a copy
of this software and associated documentation files (the "Software"), to deal
in the Software without restriction, including without limitation the rights
to use, copy, modify, merge, publish, distribute, sublicense, and/or sell
copies of the Software, and to permit persons to whom the Software is
furnished to do so, subject to the following conditions:

The above copyright notice and this permission notice shall be included in
all copies or substantial portions of the Software.

THE SOFTWARE IS PROVIDED "AS IS", WITHOUT WARRANTY OF ANY KIND, EXPRESS OR
IMPLIED, INCLUDING BUT NOT LIMITED TO THE WARRANTIES OF MERCHANTABILITY,
FITNESS FOR A PARTICULAR PURPOSE AND NONINFRINGEMENT.  IN NO EVENT SHALL
STANFORD UNIVERSITY BE LIABLE FOR ANY CLAIM, DAMAGES OR OTHER LIABILITY,
WHETHER IN AN ACTION OF CONTRACT, TORT OR OTHERWISE, ARISING FROM, OUT OF OR
IN CONNECTION WITH THE SOFTWARE OR THE USE OR OTHER DEALINGS IN THE SOFTWARE.

Except as contained in this notice, the name of Stanford University shall not
be used in advertising or otherwise to promote the sale, use or other dealings
in this Software without prior written authorization from Stanford University.

*/
package org.lockss.app;

import java.util.*;
import org.apache.commons.lang.SystemUtils;
import org.lockss.util.*;
import org.lockss.alert.*;
import org.lockss.daemon.*;
import org.lockss.account.*;
import org.lockss.hasher.*;
import org.lockss.scheduler.*;
import org.lockss.plugin.*;
import org.lockss.poller.*;
import org.lockss.protocol.*;
import org.lockss.protocol.psm.*;
import org.lockss.repository.*;
import org.lockss.state.*;
import org.lockss.proxy.*;
import org.lockss.proxy.icp.IcpManager;
import org.lockss.config.*;
import org.lockss.crawler.*;
import org.lockss.remote.*;
import org.lockss.clockss.*;
import org.apache.commons.collections.map.LinkedMap;

/**
 * The LOCKSS daemon application
 */
public class LockssDaemon extends LockssApp {
  private static Logger log = Logger.getLogger("LockssDaemon");

  private static final String PREFIX = Configuration.PREFIX + "daemon.";

  public static final float MIN_JAVA_VERSION = 1.5f;

/**
 * LOCKSS is a trademark of Stanford University.  Stanford hereby grants you
 * limited permission to use the LOCKSS trademark only in connection with
 * this software, including in the User-Agent HTTP request header generated
 * by the software and provided to web servers, provided the software or any
 * output of the software is used solely for the purpose of populating a
 * certified LOCKSS cache from a web server that has granted permission for
 * the LOCKSS system to collect material.  You may not remove or delete any
 * reference to LOCKSS in the software indicating that LOCKSS is a mark owned
 * by Stanford University.  No other permission is granted you to use the
 * LOCKSS trademark or any other trademark of Stanford University.  Without
 * limiting the foregoing, if you adapt or use the software for any other
 * purpose, you must delete all references to or uses of the LOCKSS mark from
 * the software.  All good will associated with your use of the LOCKSS mark
 * shall inure to the benefit of Stanford University.
 */
<<<<<<< HEAD
private final static String LOCKSS_USER_AGENT = "cmu practicum spring 2011";
=======
private final static String LOCKSS_USER_AGENT = "cmu sv lockss practicum 2011";
>>>>>>> 70540339

  public final static String PARAM_TESTING_MODE = PREFIX + "testingMode";

  static final String PARAM_DAEMON_DEADLINE_REASONABLE =
    PREFIX + "deadline.reasonable.";
  static final String PARAM_DAEMON_DEADLINE_REASONABLE_PAST =
    PARAM_DAEMON_DEADLINE_REASONABLE + "past";
  static final long DEFAULT_DAEMON_DEADLINE_REASONABLE_PAST = Constants.SECOND;

  static final String PARAM_DAEMON_DEADLINE_REASONABLE_FUTURE =
    PARAM_DAEMON_DEADLINE_REASONABLE + "future";
  static final long DEFAULT_DAEMON_DEADLINE_REASONABLE_FUTURE =
    20 * Constants.WEEK;

  // Parameter keys for daemon managers
  public static final String RANDOM_MANAGER = "RandomManager";
  public static final String ACCOUNT_MANAGER = "AccountManager";
  public static final String KEYSTORE_MANAGER = "KeystoreManager";
  public static final String ACTIVITY_REGULATOR = "ActivityRegulator";
  public static final String ALERT_MANAGER = "AlertManager";
  public static final String HASH_SERVICE = "HashService";
  public static final String TIMER_SERVICE = "TimerService";
  public static final String DATAGRAM_COMM_MANAGER = "DatagramCommManager";
  public static final String STREAM_COMM_MANAGER = "StreamCommManager";
  public static final String ROUTER_MANAGER = "RouterManager";
  public static final String DATAGRAM_ROUTER_MANAGER = "DatagramRouterManager";
  public static final String IDENTITY_MANAGER = "IdentityManager";
  public static final String CRAWL_MANAGER = "CrawlManager";
  public static final String PLUGIN_MANAGER = "PluginManager";
  public static final String METADATA_MANAGER = "MetadataManager";
  public static final String POLL_MANAGER = "PollManager";
  public static final String PSM_MANAGER = "PsmManager";
  public static final String REPOSITORY_MANAGER = "RepositoryManager";
  public static final String LOCKSS_REPOSITORY = "LockssRepository";
  public static final String HISTORY_REPOSITORY = "HistoryRepository";
  public static final String NODE_MANAGER = "NodeManager";
  public static final String CONTENT_SERVLET_MANAGER = "ContentManager";
  public static final String PROXY_MANAGER = "ProxyManager";
  public static final String AUDIT_PROXY_MANAGER = "AuditProxyManager";
  public static final String FAIL_OVER_PROXY_MANAGER = "FailOverProxyManager";
  public static final String SYSTEM_METRICS = "SystemMetrics";
  public static final String REMOTE_API = "RemoteApi";
  public static final String URL_MANAGER = "UrlManager";
  public static final String NODE_MANAGER_MANAGER = "NodeManagerManager";
  public static final String REPOSITORY_STATUS = "RepositoryStatus";
  public static final String ARCHIVAL_UNIT_STATUS = "ArchivalUnitStatus";
  public static final String PLATFORM_CONFIG_STATUS = "PlatformConfigStatus";
  public static final String CONFIG_STATUS = "ConfigStatus";
  public static final String OVERVIEW_STATUS = "OverviewStatus";
  public static final String ICP_MANAGER = "IcpManager";
  public static final String CRON = "Cron";
  public static final String CLOCKSS_PARAMS = "ClockssParams";

  // Manager descriptors.  The order of this table determines the order in
  // which managers are initialized and started.
  protected final ManagerDesc[] managerDescs = {
    new ManagerDesc(RANDOM_MANAGER, "org.lockss.daemon.RandomManager"),
    new ManagerDesc(RESOURCE_MANAGER, DEFAULT_RESOURCE_MANAGER),
    new ManagerDesc(MAIL_SERVICE, DEFAULT_MAIL_SERVICE),
    new ManagerDesc(ALERT_MANAGER, "org.lockss.alert.AlertManagerImpl"),
    new ManagerDesc(STATUS_SERVICE, DEFAULT_STATUS_SERVICE),
    new ManagerDesc(URL_MANAGER, "org.lockss.daemon.UrlManager"),
    new ManagerDesc(TIMER_SERVICE, "org.lockss.util.TimerQueue$Manager"),
    new ManagerDesc(SCHED_SERVICE, DEFAULT_SCHED_SERVICE),
    new ManagerDesc(HASH_SERVICE, "org.lockss.hasher.HashSvcQueueImpl"),
    new ManagerDesc(SYSTEM_METRICS, "org.lockss.daemon.SystemMetrics"),
    // keystore manager must be started before any others that need to
    // access managed keystores
    new ManagerDesc(KEYSTORE_MANAGER,
		    "org.lockss.daemon.LockssKeyStoreManager"),
    new ManagerDesc(ACCOUNT_MANAGER, "org.lockss.account.AccountManager"),
    new ManagerDesc(IDENTITY_MANAGER,
		    "org.lockss.protocol.IdentityManagerImpl"),
    new ManagerDesc(PSM_MANAGER, "org.lockss.protocol.psm.PsmManager"),
    new ManagerDesc(POLL_MANAGER, "org.lockss.poller.PollManager"),
    new ManagerDesc(CRAWL_MANAGER, "org.lockss.crawler.CrawlManagerImpl"),
    new ManagerDesc(REPOSITORY_MANAGER,
		    "org.lockss.repository.RepositoryManager"),
    // start plugin manager after generic services
    new ManagerDesc(PLUGIN_MANAGER, "org.lockss.plugin.PluginManager"),
    // start metadata manager after pluggin manager
    new ManagerDesc(METADATA_MANAGER, "org.lockss.daemon.MetadataManager") {
      public boolean shouldStart() { 
        return ConfigManager.getCurrentConfig().getBoolean("org.lockss.daemon.metadataManager.enabled", false); 
      }
    },
    // start proxy and servlets after plugin manager
    new ManagerDesc(REMOTE_API, "org.lockss.remote.RemoteApi"),
    new ManagerDesc(SERVLET_MANAGER, "org.lockss.servlet.AdminServletManager"),
    new ManagerDesc(CONTENT_SERVLET_MANAGER,
		    "org.lockss.servlet.ContentServletManager"),
    new ManagerDesc(PROXY_MANAGER, "org.lockss.proxy.ProxyManager"),
    new ManagerDesc(AUDIT_PROXY_MANAGER, "org.lockss.proxy.AuditProxyManager"),
    new ManagerDesc(FAIL_OVER_PROXY_MANAGER ,
		    "org.lockss.proxy.FailOverProxyManager"),
    // comm after other major services so don't process messages until
    // they're ready
    new ManagerDesc(DATAGRAM_COMM_MANAGER,
		    "org.lockss.protocol.LcapDatagramComm"),
    new ManagerDesc(STREAM_COMM_MANAGER,
		    "org.lockss.protocol.BlockingStreamComm"),
    new ManagerDesc(DATAGRAM_ROUTER_MANAGER,
		    "org.lockss.protocol.LcapDatagramRouter"),
    new ManagerDesc(ROUTER_MANAGER,
		    "org.lockss.protocol.LcapRouter"),
    new ManagerDesc(NODE_MANAGER_MANAGER,
		    "org.lockss.state.NodeManagerManager"),
    new ManagerDesc(ICP_MANAGER,
		    "org.lockss.proxy.icp.IcpManager"),
    new ManagerDesc(PLATFORM_CONFIG_STATUS,
		    "org.lockss.config.PlatformConfigStatus"),
    new ManagerDesc(CONFIG_STATUS,
		    "org.lockss.config.ConfigStatus"),
    new ManagerDesc(ARCHIVAL_UNIT_STATUS,
		    "org.lockss.state.ArchivalUnitStatus"),
    new ManagerDesc(REPOSITORY_STATUS,
		    "org.lockss.repository.LockssRepositoryStatus"),
    new ManagerDesc(OVERVIEW_STATUS,
		    "org.lockss.daemon.status.OverviewStatus"),
    new ManagerDesc(CRON, "org.lockss.daemon.Cron"),
    new ManagerDesc(CLOCKSS_PARAMS, "org.lockss.clockss.ClockssParams") {
      public boolean shouldStart() {
	return isClockss();
      }},
    // watchdog last
    new ManagerDesc(WATCHDOG_SERVICE, DEFAULT_WATCHDOG_SERVICE),
  };

  // AU-specific manager descriptors.  As each AU is created its managers
  // are started in this order.
  protected static final ManagerDesc[] auManagerDescs = {
    new ManagerDesc(ACTIVITY_REGULATOR,
		    "org.lockss.daemon.ActivityRegulator$Factory"),
    // LockssRepository uses ActivityRegulator
    new ManagerDesc(LOCKSS_REPOSITORY,
		    "org.lockss.repository.LockssRepositoryImpl$Factory"),
    // HistoryRepository needs no extra managers
    new ManagerDesc(HISTORY_REPOSITORY,
		    "org.lockss.state.HistoryRepositoryImpl$Factory"),
    // NodeManager uses LockssRepository, HistoryRepository, and
    // ActivityRegulator
    new ManagerDesc(NODE_MANAGER, "org.lockss.state.NodeManagerImpl$Factory"),
  };

  // Maps au to sequenced map of managerKey -> manager instance
  protected HashMap<ArchivalUnit,Map<String,LockssAuManager>> auManagerMaps = 
      new HashMap<ArchivalUnit,Map<String,LockssAuManager>>();

  // Maps managerKey -> LockssAuManager.Factory instance
  protected HashMap<String,LockssAuManager.Factory> auManagerFactoryMap = 
      new HashMap<String,LockssAuManager.Factory>();

  private static LockssDaemon theDaemon;
  private boolean isClockss;
  private String testingMode;

  protected LockssDaemon(List<String> propUrls) {
    super(propUrls);
    theDaemon = this;
  }

  protected LockssDaemon(List<String> propUrls, String groupNames) {
    super(propUrls, groupNames);
    theDaemon = this;
  }

  protected ManagerDesc[] getManagerDescs() {
    return managerDescs;
  }

  // General information accessors

  /**
   * True iff all managers have been inited.
   * @return true iff all managers have been inited */
  public boolean isDaemonInited() {
    return isAppInited();
  }

  /**
   * True if all managers have been started.
   * @return true iff all managers have been started */
  public boolean isDaemonRunning() {
    return isAppRunning();
  }

  /**
   * Return the LockssDaemon instance
   */
  public static LockssDaemon getLockssDaemon() {
    return (LockssDaemon)theApp;
  }

  /** Return the LOCKSS user-agent string.
   * @return the LOCKSS user-agent string. */
  public static String getUserAgent() {
    return LOCKSS_USER_AGENT;
  }

  /** Return the current testing mode. */
  public String getTestingMode() {
    return testingMode;
  }

  /**
   * True if running as a CLOCKSS daemon
   */
  public boolean isClockss() {
    return isClockss;
  }

  /**
   * Convenience method returns {@link
   * ClockssParams#isDetectClockssSubscription()}
   */
  public boolean isDetectClockssSubscription() {
    return isClockss() && getClockssParams().isDetectSubscription();
  }

  /** Stop the daemon.  Currently only used in testing. */
  public void stopDaemon() {
    stopApp();
  }

  // LockssManager accessors

  /**
   * return the alert manager instance
   * @return the AlertManager
   * @throws IllegalArgumentException if the manager is not available.
   */
  public AlertManager getAlertManager() {
    return (AlertManager)getManager(ALERT_MANAGER);
  }

  /**
   * return the hash service instance
   * @return the HashService
   * @throws IllegalArgumentException if the manager is not available.
   */
  public HashService getHashService() {
    return (HashService) getManager(HASH_SERVICE);
  }

  /**
   * return the sched service instance
   * @return the SchedService
   * @throws IllegalArgumentException if the manager is not available.
   */
  public SchedService getSchedService() {
    return (SchedService) getManager(SCHED_SERVICE);
  }

  /**
   * return the poll manager instance
   * @return the PollManager
   * @throws IllegalArgumentException if the manager is not available.
   */
  public PollManager getPollManager() {
    return (PollManager) getManager(POLL_MANAGER);
  }

  /**
   * return the psm manager instance
   * @return the PsmManager
   * @throws IllegalArgumentException if the manager is not available.
   */
  public PsmManager getPsmManager() {
    return (PsmManager) getManager(PSM_MANAGER);
  }

  /**
   * return the datagram communication manager instance
   * @return the LcapDatagramComm
   * @throws IllegalArgumentException if the manager is not available.
   */
  public LcapDatagramComm getDatagramCommManager()  {
    return (LcapDatagramComm) getManager(DATAGRAM_COMM_MANAGER);
  }

  /**
   * return the stream communication manager instance
   * @return the LcapStreamComm
   * @throws IllegalArgumentException if the manager is not available.
   */
  public LcapStreamComm getStreamCommManager()  {
    return (LcapStreamComm) getManager(STREAM_COMM_MANAGER);
  }

  /**
   * return the datagram router manager instance
   * @return the LcapDatagramRouter
   * @throws IllegalArgumentException if the manager is not available.
   */
  public LcapDatagramRouter getDatagramRouterManager()  {
    return (LcapDatagramRouter) getManager(DATAGRAM_ROUTER_MANAGER);
  }

  /**
   * return the communication router manager instance
   * @return the LcapDatagramRouter
   * @throws IllegalArgumentException if the manager is not available.
   */
  public LcapRouter getRouterManager()  {
    return (LcapRouter) getManager(ROUTER_MANAGER);
  }

  /**
   * return the proxy handler instance
   * @return the ProxyManager
   * @throws IllegalArgumentException if the manager is not available.
  */
  public ProxyManager getProxyManager() {
    return (ProxyManager) getManager(PROXY_MANAGER);
  }

  /**
   * return the crawl manager instance
   * @return the CrawlManager
   * @throws IllegalArgumentException if the manager is not available.
   */
  public CrawlManager getCrawlManager() {
    return (CrawlManager) getManager(CRAWL_MANAGER);
  }

  /**
   * return the repository manager instance
   * @return the RepositoryManager
   * @throws IllegalArgumentException if the manager is not available.
   */
  public RepositoryManager getRepositoryManager()  {
    return (RepositoryManager)getManager(REPOSITORY_MANAGER);
  }

  /**
   * return the SystemMetrics instance.
   * @return SystemMetrics instance.
   * @throws IllegalArgumentException if the manager is not available.
   */
  public SystemMetrics getSystemMetrics() {
    return (SystemMetrics) getManager(SYSTEM_METRICS);
  }

  /**
   * return the plugin manager instance
   * @return the PluginManager
   * @throws IllegalArgumentException if the manager is not available.
   */
  public PluginManager getPluginManager() {
    return (PluginManager) getManager(PLUGIN_MANAGER);
  }

  /**
   * return the metadata manager instance
   * @return the MetadataManager
   * @throws IllegalArgumentException if the manager is not available.
   */
  public MetadataManager getMetadataManager() {
    return (MetadataManager) getManager(METADATA_MANAGER);
  }

  /**
   * return the Account Manager
   * @return AccountManager
   * @throws IllegalArgumentException if the manager is not available.
   */

  public AccountManager getAccountManager() {
    return (AccountManager) getManager(ACCOUNT_MANAGER);
  }

  /**
   * return the Random Manager
   * @return RandomManager
   * @throws IllegalArgumentException if the manager is not available.
   */

  public RandomManager getRandomManager() {
    return (RandomManager) getManager(RANDOM_MANAGER);
  }

  /**
   * return the Keystore Manager
   * @return KeystoreManager
   * @throws IllegalArgumentException if the manager is not available.
   */

  public LockssKeyStoreManager getKeystoreManager() {
    return (LockssKeyStoreManager) getManager(KEYSTORE_MANAGER);
  }

  /**
   * return the Identity Manager
   * @return IdentityManager
   * @throws IllegalArgumentException if the manager is not available.
   */

  public IdentityManager getIdentityManager() {
    return (IdentityManager) getManager(IDENTITY_MANAGER);
  }

  /**
   * <p>Retrieves the ICP manager.</p>
   * @return The ICP manager instance.
   * @throws IllegalArgumentException if the manager is not available.
   */
  public IcpManager getIcpManager() {
    return (IcpManager)getManager(ICP_MANAGER);
  }

  /**
   * return the RemoteApi instance.
   * @return RemoteApi instance.
   * @throws IllegalArgumentException if the manager is not available.
   */
  public RemoteApi getRemoteApi() {
    return (RemoteApi) getManager(REMOTE_API);
  }

  /**
   * return the NodeManagerManager instance.
   * @return NodeManagerManager instance.
   * @throws IllegalArgumentException if the manager is not available.
   */
  public NodeManagerManager getNodeManagerManager() {
    return (NodeManagerManager) getManager(NODE_MANAGER_MANAGER);
  }

  /**
   * return the ArchivalUnitStatus instance.
   * @return ArchivalUnitStatus instance.
   * @throws IllegalArgumentException if the manager is not available.
   */
  public ArchivalUnitStatus getArchivalUnitStatus() {
    return (ArchivalUnitStatus) getManager(ARCHIVAL_UNIT_STATUS);
  }

  /**
   * return the ClockssParams instance.
   * @return ClockssParams instance.
   * @throws IllegalArgumentException if the manager is not available.
   */
  public ClockssParams getClockssParams() {
    return (ClockssParams) getManager(CLOCKSS_PARAMS);
  }

  // LockssAuManager accessors

  /**
   * Return an AU-specific lockss manager. This will need to be cast to the
   * appropriate class.
   * @param key the name of the manager
   * @param au the AU
   * @return a LockssAuManager
   * @throws IllegalArgumentException if the manager is not available.
   */
  public static LockssAuManager getStaticAuManager(String key,
						   ArchivalUnit au) {
    return theDaemon.getAuManager(key, au);
  }

  /**
   * Return an AU-specific lockss manager. This will need to be cast to the
   * appropriate class.
   * @param key the name of the manager
   * @param au the AU
   * @return a LockssAuManager
   * @throws IllegalArgumentException if the manager is not available.
   */
  public LockssAuManager getAuManager(String key, ArchivalUnit au) {
    LockssAuManager mgr = null;
    LinkedMap auMgrMap =
      (LinkedMap)auManagerMaps.get(au);
    if (auMgrMap != null) {
      mgr = (LockssAuManager)auMgrMap.get(key);
    }
    if (mgr == null) {
      log.error(key + " not found for au: " + au);
      throw new IllegalArgumentException("Unavailable au manager:" + key);
    }
    return mgr;
  }

  /**
   * Get Lockss Repository instance
   * @param au the ArchivalUnit
   * @return the LockssRepository
   * @throws IllegalArgumentException if the manager is not available.
   */
  public LockssRepository getLockssRepository(ArchivalUnit au) {
    return (LockssRepository)getAuManager(LOCKSS_REPOSITORY, au);
  }

  /**
   * Return the NodeManager instance
   * @param au the ArchivalUnit
   * @return the NodeManager
   * @throws IllegalArgumentException if the manager is not available.
   */
  public NodeManager getNodeManager(ArchivalUnit au) {
    return (NodeManager)getAuManager(NODE_MANAGER, au);
  }

  /**
   * Return the HistoryRepository instance
   * @param au the ArchivalUnit
   * @return the HistoryRepository
   * @throws IllegalArgumentException if the manager is not available.
   */
  public HistoryRepository getHistoryRepository(ArchivalUnit au) {
    return (HistoryRepository)getAuManager(HISTORY_REPOSITORY, au);
  }

  /**
   * Return ActivityRegulator instance
   * @param au the ArchivalUnit
   * @return the ActivityRegulator
   * @throws IllegalArgumentException if the manager is not available.
   */
  public ActivityRegulator getActivityRegulator(ArchivalUnit au) {
    return (ActivityRegulator)getAuManager(ACTIVITY_REGULATOR, au);
  }

  /**
   * Return all ActivityRegulators.
   * @return a list of all ActivityRegulators for all AUs
   */
  public List<ActivityRegulator> getAllActivityRegulators() {
    return getAuManagersOfType(ACTIVITY_REGULATOR);
  }

  /**
   * Return all LockssRepositories.
   * @return a list of all LockssRepositories for all AUs
   */
  public List<LockssRepository> getAllLockssRepositories() {
    return getAuManagersOfType(LOCKSS_REPOSITORY);
  }

  /**
   * Return all NodeManagers.
   * @return a list of all NodeManagers for all AUs
   */
  public List<NodeManager> getAllNodeManagers() {
    return getAuManagersOfType(NODE_MANAGER);
  }

  // AU specific manager loading, starting, stopping

  /**
   * Start or reconfigure all managers necessary to handle the ArchivalUnit.
   * @param au the ArchivalUnit
   * @param auConfig the AU's confignuration
   */
  @SuppressWarnings("unchecked")
  public void startOrReconfigureAuManagers(ArchivalUnit au,
					   Configuration auConfig)
      throws Exception {
    LinkedMap auMgrMap = (LinkedMap)auManagerMaps.get(au);
    if (auMgrMap != null) {
      // If au has a map it's been created, just set new config
      configAuManagers(au, auConfig, auMgrMap);
    } else {
      // create a new map, init, configure and start managers
      auMgrMap = new LinkedMap();
      initAuManagers(au, auMgrMap);
      // Store map once all managers inited
      auManagerMaps.put(au, auMgrMap);
      configAuManagers(au, auConfig, auMgrMap);
      try {
	startAuManagers(au, auMgrMap);
      } catch (Exception e) {
	log.warning("Stopping managers for " + au);
	stopAuManagers(au);
	throw e;
      }
    }
  }

  /** Stop the managers for the AU in the reverse order in which they
   * appear in the map */
  public void stopAuManagers(ArchivalUnit au) {
    LinkedMap auMgrMap =
      (LinkedMap)auManagerMaps.get(au);
    if (auMgrMap != null) {
      @SuppressWarnings("unchecked")
      List<String> rkeys = ListUtil.reverseCopy(auMgrMap.asList());
      for (String key : rkeys) {
	LockssAuManager mgr = (LockssAuManager)auMgrMap.get(key);
	try {
	  mgr.stopService();
	} catch (Exception e) {
	  log.warning("Couldn't stop au manager " + mgr, e);
	  // continue to try to stop other managers
	}
      }
    }
    auManagerMaps.remove(au);
  }

  /** Create and init all AU managers for the AU, and associate them with
   * their keys in auMgrMap. */
  private void initAuManagers(ArchivalUnit au, LinkedMap auMgrMap)
      throws Exception {
    ManagerDesc descs[] = getAuManagerDescs();
    for (int ix = 0; ix < descs.length; ix++) {
      ManagerDesc desc = descs[ix];
      if (desc.shouldStart()) {
	try {
	  LockssAuManager mgr = initAuManager(desc, au);
	  auMgrMap.put(desc.key, mgr);
	} catch (Exception e) {
	  log.error("Couldn't init AU manager " + desc.key + " for " + au,
		    e);
	  // don't try to init remaining managers
	  throw e;
	}
      }
    }
  }

  protected ManagerDesc[] getAuManagerDescs() {
    return auManagerDescs;
  }

  /** Create and init an AU manager. */
  protected LockssAuManager initAuManager(ManagerDesc desc, ArchivalUnit au)
      throws Exception {
    LockssAuManager mgr = instantiateAuManager(desc, au);
    mgr.initService(this);
    return mgr;
  }

  /** Start the managers for the AU in the order in which they appear in
   * the map.  protected so MockLockssDaemon can override to suppress
   * startService() */
  protected void startAuManagers(ArchivalUnit au, Map<String,? extends LockssAuManager> auMgrMap)
      throws Exception {
    for (LockssAuManager mgr : auMgrMap.values()) {
      try {
	mgr.startService();
      } catch (Exception e) {
	log.error("Couldn't start AU manager " + mgr + " for " + au,
		  e);
	// don't try to start remaining managers
	throw e;
      }
    }
  }

  /** (re)configure the au managers */
  private void configAuManagers(ArchivalUnit au, Configuration auConfig,
                                Map<String,? extends LockssAuManager> auMgrMap) {
    for (LockssAuManager mgr : auMgrMap.values()) {
      try {
	mgr.setAuConfig(auConfig);
      } catch (Exception e) {
	log.error("Error configuring AU manager " + mgr + " for " + au, e);
	// continue after config errors
      }
    }
  }

  /** Instantiate a LockssAuManager, using a LockssAuManager.Factory, which
   * is created is necessary */
  private LockssAuManager instantiateAuManager(ManagerDesc desc,
					       ArchivalUnit au)
      throws Exception {
    String key = desc.key;
    LockssAuManager.Factory factory =
      (LockssAuManager.Factory)auManagerFactoryMap.get(key);
    if (factory == null) {
      factory = instantiateAuFactory(desc);
      auManagerFactoryMap.put(key, factory);
    }
    LockssAuManager mgr = factory.createAuManager(au);
    return mgr;
  }

  /** Instantiate a LockssAuManager.Factory, which is used to create
   * instances of a LockssAuManager */
  private LockssAuManager.Factory instantiateAuFactory(ManagerDesc desc)
      throws Exception {
    String managerName = CurrentConfig.getParam(MANAGER_PREFIX + desc.key,
						desc.defaultClass);
    LockssAuManager.Factory factory;
    try {
      factory = (LockssAuManager.Factory)makeInstance(managerName);
    } catch (ClassNotFoundException e) {
      log.warning("Couldn't load au manager factory class " + managerName);
      if (!managerName.equals(desc.defaultClass)) {
	log.warning("Trying default factory class " + desc.defaultClass);
	factory = (LockssAuManager.Factory)makeInstance(desc.defaultClass);
      } else {
	throw e;
      }
    }
    return factory;
  }

  /**
   * Calls 'stopService()' on all AU managers for all AUs,
   */
  public void stopAllAuManagers() {
    for (ArchivalUnit au : auManagerMaps.keySet()) {
      log.debug2("Stopping all managers for " + au);
      stopAuManagers(au);
    }
    auManagerMaps.clear();
  }

  /**
   * Return the LockssAuManagers of a particular type.
   * @param managerKey the manager type
   * @return a list of LockssAuManagers
   */
  @SuppressWarnings("unchecked")
  <T extends LockssAuManager> List<T> getAuManagersOfType(String managerKey) {
    List<T> res = new ArrayList<T>(auManagerMaps.size());
    for (Map<String,LockssAuManager> auMgrMap : auManagerMaps.values()) {
      Object auMgr = auMgrMap.get(managerKey);
      if (auMgr != null) {
	res.add((T)auMgr);
      }
    }
    return res;
  }

  // Daemon start, stop

  protected OneShotSemaphore ausStarted = new OneShotSemaphore();

  protected void startDaemon() throws Exception {
    startApp();

    // Install loadable plugin support
    getPluginManager().startLoadablePlugins();

    log.info("Started");
    ausStarted.fill();
  }


  /**
   * Stop the daemon, by stopping the managers in the reverse order of
   * starting.
   */
  protected void stop() {
    appRunning = false;

    // stop all au-specific managers
    stopAllAuManagers();

    super.stop();
  }

  /** Wait until the initial set of AUs have been started.  This must be
   * called only from your own thread (<i>eg</i>, not the startup
   * thread.) */
  public void waitUntilAusStarted() throws InterruptedException {
    ausStarted.waitFull(Deadline.MAX);
  }

  /** Return true if all AUs have been started */
  public boolean areAusStarted() {
    return ausStarted.isFull();
  }

  protected void setConfig(Configuration config, Configuration prevConfig,
			   Configuration.Differences changedKeys) {

    if (changedKeys.contains(PARAM_DAEMON_DEADLINE_REASONABLE)) {
      long maxInPast =
	config.getTimeInterval(PARAM_DAEMON_DEADLINE_REASONABLE_PAST,
			       DEFAULT_DAEMON_DEADLINE_REASONABLE_PAST);
      long maxInFuture =
	config.getTimeInterval(PARAM_DAEMON_DEADLINE_REASONABLE_FUTURE,
			       DEFAULT_DAEMON_DEADLINE_REASONABLE_FUTURE);
      Deadline.setReasonableDeadlineRange(maxInPast, maxInFuture);
    }
    testingMode = config.get(PARAM_TESTING_MODE);
    String proj = ConfigManager.getPlatformProject();
    isClockss = "clockss".equalsIgnoreCase(proj);

    super.setConfig(config, prevConfig, changedKeys);
  }

  /**
   * Parse and handle command line arguments.
   */
  protected static StartupOptions getStartupOptions(String[] args) {
    List<String> propUrls = new ArrayList<String>();
    String groupNames = null;

    // True if named command line arguments are being passed to
    // the daemon at startup.  Otherwise, just treat the command
    // line arguments as if they were a list of URLs, for backward
    // compatibility and testing.
    boolean useNewSyntax = false;

    for (int i = 0; i < args.length - 1; i++) {
      if (args[i].equals(StartupOptions.OPTION_GROUP)) {
	groupNames = args[++i];
	useNewSyntax = true;
      }
      else if (args[i].equals(StartupOptions.OPTION_PROPURL)) {
	// TODO: If not available, keep selecting prop files to load
	// until one is loaded, or the list is exhausted.
	// For now, just select one at random.
	Vector<String> v = StringUtil.breakAt(args[++i], ';', -1, true, true);
	int idx = (int)(Math.random() * v.size());
	propUrls.add(v.get(idx));
	useNewSyntax = true;
      }
    }

    if (!useNewSyntax) {
      propUrls = Arrays.asList(args);
    }

    return new StartupOptions(propUrls, groupNames);
  }

  /**
   * Main entry to the daemon.  Startup arguments:
   *
   * -p url1
   *     Load properties from url1
   * -p url1 -p url2;url3;url4
   *     Load properties from url1 AND from one of
   *     (url2 | url3 | url4)
   * -g group_name[;group_2;group_3]
   *     Set the daemon groups.  Multiple groups separated by semicolon.
   */
  public static void main(String[] args) {
    LockssDaemon daemon;
    if (!SystemUtils.isJavaVersionAtLeast(MIN_JAVA_VERSION)) {
      System.err.println("LOCKSS requires at least Java " + MIN_JAVA_VERSION +
			 ", this is " + SystemUtils.JAVA_VERSION +
			 ", exiting.");
      System.exit(Constants.EXIT_CODE_JAVA_VERSION);
    }

    StartupOptions opts = getStartupOptions(args);

    try {
      daemon = new LockssDaemon(opts.getPropUrls(),
				opts.getGroupNames());
      daemon.startDaemon();
      // raise priority after starting other threads, so we won't get
      // locked out and fail to exit when told.
      Thread.currentThread().setPriority(Thread.NORM_PRIORITY + 2);

    } catch (ResourceUnavailableException e) {
      log.error("Exiting because required resource is unavailable", e);
      System.exit(Constants.EXIT_CODE_RESOURCE_UNAVAILABLE);
      return;				// compiler doesn't know that
					// System.exit() doesn't return
    } catch (Throwable e) {
      log.error("Exception thrown in main loop", e);
      System.exit(Constants.EXIT_CODE_EXCEPTION_IN_MAIN);
      return;				// compiler doesn't know that
					// System.exit() doesn't return
    }
    if (CurrentConfig.getBooleanParam(PARAM_APP_EXIT_IMM,
                                      DEFAULT_APP_EXIT_IMM)) {
      daemon.stop();
      System.exit(Constants.EXIT_CODE_NORMAL);
    }
    daemon.keepRunning();
    log.info("Exiting because time to die");
    System.exit(Constants.EXIT_CODE_NORMAL);
  }

  /**
   * Command line startup options container.
   * Currently supports propUrl (-p) and daemon groups (-g)
   * parameters.
   */
  static class StartupOptions {

    public static final String OPTION_PROPURL = "-p";
    public static final String OPTION_GROUP = "-g";

    private String groupNames;
    private List<String> propUrls;

    public StartupOptions(List<String> propUrls, String groupNames) {
      this.propUrls = propUrls;
      this.groupNames = groupNames;
    }

    public List<String> getPropUrls() {
      return propUrls;
    }

    public String getGroupNames() {
      return groupNames;
    }
  }
}<|MERGE_RESOLUTION|>--- conflicted
+++ resolved
@@ -79,11 +79,7 @@
  * the software.  All good will associated with your use of the LOCKSS mark
  * shall inure to the benefit of Stanford University.
  */
-<<<<<<< HEAD
-private final static String LOCKSS_USER_AGENT = "cmu practicum spring 2011";
-=======
-private final static String LOCKSS_USER_AGENT = "cmu sv lockss practicum 2011";
->>>>>>> 70540339
+  private final static String LOCKSS_USER_AGENT = "cmu sv lockss practicum 2011";
 
   public final static String PARAM_TESTING_MODE = PREFIX + "testingMode";
 
