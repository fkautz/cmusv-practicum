--- conflicted
+++ resolved
@@ -220,14 +220,9 @@
 				if (name_ == null) {
 					name_ = tagName;
 					if (name_.isEmpty()) {
-<<<<<<< HEAD
-						// should never reach this
-						logger.warn("Radio button with no name. Aborting");
-						// TODO: Figure out if we should throw an exception.
-=======
+                        // shouldn't ever reach this
 						logger.warning("Radio button with no name. Aborting");
 						// TODO: Throw exception
->>>>>>> f84149ac
 						return;
 					}
 				}
