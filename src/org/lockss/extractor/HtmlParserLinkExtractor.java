/**
 * 
 */
package org.lockss.extractor;

import java.io.IOException;
import java.io.InputStream;
import java.io.StringReader;
import java.io.StringWriter;
import java.net.MalformedURLException;
import java.net.URL;
import java.util.Collections;
import java.util.HashMap;
import java.util.Map;
import java.util.HashSet;
import java.util.Set;
import java.util.Vector;

import org.apache.commons.io.IOUtils;
import org.apache.commons.lang.StringUtils;
import org.htmlparser.Parser;
import org.htmlparser.Tag;
import org.htmlparser.lexer.Lexer;
import org.htmlparser.lexer.Page;
import org.htmlparser.tags.FormTag;
import org.htmlparser.tags.InputTag;
import org.htmlparser.tags.OptionTag;
import org.htmlparser.tags.SelectTag;
import org.htmlparser.tags.StyleTag;
import org.htmlparser.util.ParserException;
import org.htmlparser.util.Translate;
import org.htmlparser.visitors.NodeVisitor;
import org.lockss.daemon.PluginException;
import org.lockss.plugin.ArchivalUnit;
import org.lockss.plugin.UrlNormalizer;
import org.lockss.util.Logger;
import org.lockss.util.ReaderInputStream;
import org.lockss.util.StringUtil;
import org.lockss.util.UrlUtil;

/**
 * An all purpose HTML Link extractor which attempts to collect a superset of links extracted by {@link GoslingHtmlLinkExtractor}.
 * Specifically, this extractor provides an alternate {@link Parser} based implementation of LinkExtractor interface.
 * This dom traversal capability is suitable to extract links from an HTML FORM that consists of radio buttons, checkboxes or select options.
 *  
 * @author vibhor
 * 
 */
public class HtmlParserLinkExtractor implements LinkExtractor {
	private static final Logger logger = Logger.getLogger("HtmlParserLinkExtractor");
	private static final int MAX_NUM_FORM_URLS = 1000000;
	private int max_form_urls_;

	/**
	 * A link extractor interface that can parse a given html tag and extract link(s) from it.
	 * 
	 * @author nvibhor
	 */
	private interface TagLinkExtractor {
		/**
		 * Extract link(s) from this tag.
		 * @param au Current archival unit to which this html document belongs.
		 * @param cb A callback to record extracted links.
		 */
		public void extractLink(ArchivalUnit au, Callback cb);
	}

	/**
	 * Implementation of {@link TagLinkExtractor} interface for html tags that contain an 'href' attribute.
	 * 
	 * @author nvibhor
	 *
	 */
	private static class HrefTagLinkExtractor implements TagLinkExtractor {
		private Tag tag_;

		/**
		 * Constructor
		 * @param tag {@link Tag} object corresponding to this html tag.
		 */
		public HrefTagLinkExtractor(Tag tag) {
			this.tag_ = tag;
		}

		@Override
		public void extractLink(ArchivalUnit au, Callback cb) {
			String target = this.tag_.getAttribute("href");
			if (target == null) return;
			
			target = Translate.decode(target);
			cb.foundLink(target);
		}
	}

	/**
	 * Implementation of {@link TagLinkExtractor} interface for html tags that contain a 'src' attribute.
	 * 
	 * @author nvibhor
	 *
	 */
	private static class SrcTagLinkExtractor implements TagLinkExtractor {
		private Tag tag_;

		/**
		 * Constructor
		 * @param tag {@link Tag} object corresponding to this html tag.
		 */
		public SrcTagLinkExtractor(Tag tag) {
			this.tag_ = tag;
		}

		@Override
		public void extractLink(ArchivalUnit au, Callback cb) {
			cb.foundLink(this.tag_.getAttribute("src"));
		}
	}

	/**
	 * Implementation of {@link TagLinkExtractor} interface for html tags that contain a 'code' attribute.
	 * 
	 * @author nvibhor
	 *
	 */
	private static class CodeTagLinkExtractor implements TagLinkExtractor {
		private Tag tag_;

		/**
		 * Constructor
		 * @param tag {@link Tag} object corresponding to this html tag.
		 */
		public CodeTagLinkExtractor(Tag tag) {
			this.tag_ = tag;
		}

		@Override
		public void extractLink(ArchivalUnit au, Callback cb) {
			cb.foundLink(this.tag_.getAttribute("code"));
		}
	}

	/**
	 * Implementation of {@link TagLinkExtractor} interface for html tags that contain a 'codebase' attribute.
	 * 
	 * @author nvibhor
	 *
	 */
	private static class CodeBaseTagLinkExtractor implements TagLinkExtractor {
		private Tag tag_;

		/**
		 * Constructor
		 * @param tag {@link Tag} object corresponding to this html tag.
		 */
		public CodeBaseTagLinkExtractor(Tag tag) {
			this.tag_ = tag;
		}

		@Override
		public void extractLink(ArchivalUnit au, Callback cb) {
			cb.foundLink(this.tag_.getAttribute("codebase"));
		}
	}

	/**
	 * Implementation of {@link TagLinkExtractor} interface for html tags that contain a 'background' attribute.
	 * 
	 * @author nvibhor
	 *
	 */
	private static class BackgroundTagLinkExtractor implements TagLinkExtractor {
		private Tag tag_;

		/**
		 * Constructor
		 * @param tag {@link Tag} object corresponding to this html tag.
		 */
		public BackgroundTagLinkExtractor(Tag tag) {
			this.tag_ = tag;
		}

		@Override
		public void extractLink(ArchivalUnit au, Callback cb) {
			cb.foundLink(this.tag_.getAttribute("background"));
		}
	}

	/**
	 * A factory of {@link TagLinkExtractor} objects.
	 * @param tag {@link Tag} object for which {@link TagLinkExtractor} is required.
	 * @return {@link TagLinkExtractor} object.
	 */
	private static TagLinkExtractor getTagLinkExtractor(Tag tag) {
		String tagName = tag.getTagName();
		if ("a".equalsIgnoreCase(tagName)) {
			return new HrefTagLinkExtractor(tag);
		}

		if ("area".equalsIgnoreCase(tagName)) {
			return new HrefTagLinkExtractor(tag);
		}

		if ("link".equalsIgnoreCase(tagName)) {
			return new HrefTagLinkExtractor(tag);
		}

		if ("script".equalsIgnoreCase(tagName)) {
			return new SrcTagLinkExtractor(tag);
		}

		if ("img".equalsIgnoreCase(tagName)) {
			return new SrcTagLinkExtractor(tag);
		}

		if ("embed".equalsIgnoreCase(tagName)) {
			return new SrcTagLinkExtractor(tag);
		}

		if ("frame".equalsIgnoreCase(tagName)) {
			return new SrcTagLinkExtractor(tag);
		}

		if ("applet".equalsIgnoreCase(tagName)) {
			return new CodeTagLinkExtractor(tag);
		}

		if ("object".equalsIgnoreCase(tagName)) {
			return new CodeBaseTagLinkExtractor(tag);
		}

		if ("body".equalsIgnoreCase(tagName)) {
			return new BackgroundTagLinkExtractor(tag);
		}

		if ("table".equalsIgnoreCase(tagName)) {
			return new BackgroundTagLinkExtractor(tag);
		}

		if ("tr".equalsIgnoreCase(tagName)) {
			return new BackgroundTagLinkExtractor(tag);
		}

		if ("td".equalsIgnoreCase(tagName)) {
			return new BackgroundTagLinkExtractor(tag);
		}

		if ("th".equalsIgnoreCase(tagName)) {
			return new BackgroundTagLinkExtractor(tag);
		}

		return null;
	}

	public interface FormInputWrapper {
		public String[] getUrlComponents();
	}

	/**
	 * @author mlanken,vibhor, fred all possible links are emitted from
	 *         emitLinks
	 */
	public class FormProcessor {
		private class HiddenFormInput implements FormInputWrapper {
			private Tag tag_;

			public HiddenFormInput(Tag tag) {
				tag_ = tag;
			}

			@Override
			public String[] getUrlComponents() {
				String[] l = new String[1];
				String name = tag_.getAttribute("name");
				if (name == null || name.isEmpty()) {
					return null; // should never reach this, return null for defense
				}
				l[0] = name + '=' + tag_.getAttribute("value");
				return l;
			}
		}

		private class RadioFormInput implements FormInputWrapper {
			// Assumed to be all input type=radio of same name.
			Vector<InputTag> inputs_;
			String name_;

			public RadioFormInput() {
				inputs_ = new Vector<InputTag>();
				name_ = null;
			}

			public void add(Tag tag) {
				String tagName = tag.getAttribute("name");
				if (name_ == null) {
					name_ = tagName;
					if (name_.isEmpty()) {
                        // shouldn't ever reach this
						logger.warning("Radio button with no name. Aborting");
						// TODO: Throw exception
						return;
					}
				}
				if (!tagName.equalsIgnoreCase(name_)) {
					// should never reach this
					logger.error("Radio button for different group. Aborting");
					// TODO: Figure out if we should throw an exception.
					return;
				}
				
				if (!(tag instanceof InputTag) || !tag.getAttribute("type").equalsIgnoreCase("radio")) {
					// should never reach this
					logger.error("Not a radio button. Aborting");
					// TODO: Figure out if we should throw an exception.
					return;
				}

				inputs_.add((InputTag) tag);
			}

			@Override
			public String[] getUrlComponents() {
				if (name_ == null || name_.isEmpty()) {
					// should never reach this
					logger.error("Not a radio button. Aborting");
					// TODO: Figure out if we should throw an exception.
					return null;
				}

				String[] l = new String[inputs_.size()];
				int i = 0;
				// Like single select, radio allows ONLY one value at a time
				// (unlike multi-select or checkbox).
				for (InputTag in : inputs_) {
					l[i++] = name_ + '=' + in.getAttribute("value");
				}
				return l;
			}
		}

		private class CheckboxFormInput implements FormInputWrapper {
			// Assumed to be all input type=radio of same name.
			private Tag tag_;

			public CheckboxFormInput(Tag tag) {
				tag_ = tag;
			}

			@Override
			public String[] getUrlComponents() {
				String name = tag_.getAttribute("name");
				if (name == null || name.isEmpty()) return null; // shouldn't ever reach this, defensive
				// Only 2 possible values on/off (value sent or empty)
				String[] l = new String[2];
				String value = tag_.getAttribute("value");
				if (value == null || value.isEmpty())
					value = "on";
				l[0] = name + '=' + value;
				l[1] = name + '=';
				return l;
			}
		}

		private class SingleSelectFormInput implements FormInputWrapper {
			private SelectTag selectTag_;

			public SingleSelectFormInput(SelectTag tag) {
				selectTag_ = tag;
			}

			@Override
			public String[] getUrlComponents() {
				String l[] = new String[selectTag_.getOptionTags().length];
				String name = selectTag_.getAttribute("name");
				if (name == null || name.isEmpty()) {
					// shouldn't ever reach this, defensive
					return null;
				}
				OptionTag[] options = selectTag_.getOptionTags();
				int i = 0;
				for (OptionTag option : options) {
					l[i++] = name + '=' + option.getAttribute("value");
				}
				return l;
			}
		}

		private FormTag formTag_;
		Vector<FormInputWrapper> orderedTags_;
		Map<String, RadioFormInput> nameToRadioInput_;
		private boolean isSubmitSeen_;
		private int max_form_urls_;

		public FormProcessor(FormTag formTag, int max_form_urls) {
			formTag_ = formTag;
			orderedTags_ = new Vector<HtmlParserLinkExtractor.FormInputWrapper>();
			nameToRadioInput_ = new HashMap<String, HtmlParserLinkExtractor.FormProcessor.RadioFormInput>();
			isSubmitSeen_ = false;
			max_form_urls_ = max_form_urls;
		}

		public void submitSeen() {
			isSubmitSeen_ = true;
		}

		public void addTag(Tag tag) {
			if ("submit".equalsIgnoreCase(tag.getAttribute("type"))) {
				// HACK(vibhor): If the submit button has a value, browser will send its value in a POST form.
				orderedTags_.add(new HiddenFormInput(tag));
				submitSeen();
				return;
			}
			String name = tag.getAttribute("name");
			if (name == null || name.isEmpty()) {
				logger.warning("Form input tag with no name found. Skipping");
				return;
			}

			if (tag instanceof SelectTag) {
				orderedTags_.add(new SingleSelectFormInput((SelectTag) tag));
			} else if (tag instanceof InputTag) {
				String type = tag.getAttribute("type");
				if (type.equalsIgnoreCase("hidden")) {
					orderedTags_.add(new HiddenFormInput(tag));
				} else if (type.equalsIgnoreCase("checkbox")) {
					orderedTags_.add(new CheckboxFormInput(tag));
				} else if (type.equalsIgnoreCase("radio")) {
					RadioFormInput in = nameToRadioInput_.get(name);
					if (in != null) {
						in.add(tag);
						return;
					}
					in = new RadioFormInput();
					nameToRadioInput_.put(name, in);
					in.add(tag);
					orderedTags_.add(in);
				}
			}
		}

		public void emitLinks(ArchivalUnit au, Callback cb) {
			// Do not extract links if submit button is not seen in the form.
			if (!isSubmitSeen_)
				return;

			// Get the absolute base url from action attribute.
			String baseUrl = formTag_.extractFormLocn();
			FormUrlIterator iter = new FormUrlIterator(orderedTags_, baseUrl, max_form_urls_);
			iter.initialize();

			// TODO(fkautz): Instead of using a custom normalizer, investigate and use PluginManager to normalize the form urls. This
			// way we can share the logic between crawler and proxyhandler. (We do a similar normalization in ProxyHandler.java)
			// ***NOTE: We only need to use a normalizer if the task to use proxy request header fails.***
			FormUrlNormalizer normalizer = new FormUrlNormalizer();
			boolean isPost = formTag_.getFormMethod().equalsIgnoreCase("post");
			while (iter.hasMore()) {
				String link = iter.nextUrl();
				if (isPost) {
					try {
						link = normalizer.normalizeUrl(link, au);
					} catch (PluginException e) {
						// TODO Auto-generated catch block
						e.printStackTrace();
					}
				}
				cb.foundLink(link);
			}
		}
	}
	
	public class FormUrlIterator {
		private Vector<FormInputWrapper> tags_;
		private Vector<String[]> components_;
		private int[] currentPositions_;
		private int totalUrls_;
		private int numUrlSeen_;
		private String baseUrl_;
		private int max_form_urls_;
		
		public FormUrlIterator(Vector<FormInputWrapper> tags, String baseUrl, int max_form_urls) {
			this.tags_ = tags;
			this.components_ = new Vector<String[]>();
			this.totalUrls_ = 1;
			this.currentPositions_ = null;
			this.numUrlSeen_ = 0;
			this.baseUrl_ = baseUrl;
			this.max_form_urls_ = max_form_urls;
		}

		public void initialize() {
			for (FormInputWrapper tag : this.tags_) {
				String[] urlComponents = tag.getUrlComponents();
				if (urlComponents != null && urlComponents.length > 0) {
					if (this.max_form_urls_ > this.totalUrls_ * urlComponents.length) {
						this.totalUrls_ *= urlComponents.length;
					} else {
						this.totalUrls_ = this.max_form_urls_;
					}
					this.components_.add(tag.getUrlComponents());
				}
			}
			this.currentPositions_ = new int[this.components_.size()];
			for (int i = 0; i < this.currentPositions_.length; ++i) {
				this.currentPositions_[i] = 0;
			}
			
			if (this.totalUrls_ > this.max_form_urls_) this.totalUrls_ = this.max_form_urls_;
		}

		public boolean hasMore() {
			return this.numUrlSeen_ < this.totalUrls_;
		}

		private boolean isLastComponent(int i) {
			return (this.currentPositions_[i] + 1) >= this.components_.get(i).length;
		}
		
		private void incrementPositions_() {
			if (!hasMore()) return;
			
			this.numUrlSeen_++;
			
			// If we have 3 select-option values, 1 checkbox and 2 radiobuttons, we can have 3 X 2 X 2 combinations:
			// This is how the iteration works:
			// <0,0,0> <0,0,1> <0,1,0> <0,1, 1>....<2,1,1>			
			for (int i = 0; i < this.currentPositions_.length; ++i) {
				if (isLastComponent(i)) {
					if (i + 1 == this.currentPositions_.length) break;
					this.currentPositions_[i] = 0;
				} else {
					this.currentPositions_[i]++;
					break;
				}
			}
		}
		
		public String nextUrl() {
			if (!hasMore()) return null;
			
			boolean isFirstArgSeen = false;
			String url = this.baseUrl_;
			int i = 0;
			for (String[] components : this.components_) {
				url += (isFirstArgSeen ? '&' : '?') + components[this.currentPositions_[i++]];
				isFirstArgSeen = true;
			}
			incrementPositions_();
			return url;
		}
	}

	public class FormUrlNormalizer implements UrlNormalizer {
		// sort form parameters alphabetically
		public String normalizeUrl(String url, ArchivalUnit au)
				throws PluginException {
			if (url == null) {
				return null;
			}

			Vector<String> keyValuePairs = new Vector<String>();
			// only process form urls that look like blah?key=value or
			// blah?k=v&j=w
			if (StringUtils.indexOf(url, "?") == -1
					|| StringUtils.indexOf(url, "?") == 0) {
				return url;
			}
			String prefix = StringUtils.substringBefore(url, "?");
			String rest = StringUtils.substringAfter(url, "?");

			while (rest != null && rest.length() > 0) {
				// disabled until needed. This level of parsing is only needed
				// if multiple inputs with the same names contain different
				// values and their ordering needs to be preserved
				// if (StringUtils.indexOf(rest,"=") == -1 ) { return url; }
				// //no key/values or malformed

				if (StringUtils.indexOf(rest, "&") != -1) {
					keyValuePairs.add(StringUtils.substringBefore(rest, "&"));
					rest = StringUtils.substringAfter(rest, "&");
				} else {
					// last value
					keyValuePairs.add(rest);
					rest = "";
				}
			}
			Collections.sort(keyValuePairs);
			StringBuffer newurl = new StringBuffer(prefix + "?"); // quadratic
																	// time if
																	// we use
																	// string
			while (keyValuePairs.size() > 0) {
				newurl.append(keyValuePairs.get(0));
				if (keyValuePairs.size() > 1) {
					newurl.append("&");
				}
				keyValuePairs.remove(0);
			}

			return newurl.toString();
		}

	}

	
	/**
	 * A custom NodeVisitor implementation that provides the support for link extraction from the current document.
	 * An instance of this class is passed to {@link Parser#visitAllNodesWith} which invokes visitTag & visitEngTag for each tag in the document tree.
	 * For each tag, a corresponding {@link TagLinkExtractor} object is used to emit links or in case of forms, a {@link FormProcessor} is used.
	 * 
	 * @author nvibhor
	 *
	 */
	private class LinkExtractorNodeVisitor extends NodeVisitor {
		protected static final int MAX_LOCKSS_URL_LENGTH = 255;
		private Callback cb_;
		private ArchivalUnit au_;
		private String srcUrl_;
		private String encoding_;
		private boolean malformedBaseUrl_;
		private boolean inScriptMode_;
		private boolean inFormMode_;
		private boolean normalizeFormUrls_;
		private Callback emit_;
		private FormUrlNormalizer normalizer_;
		private FormProcessor formProcessor_;
		private int max_form_urls_;

		/**
		 * Constructor
		 * @param au Current archival unit to which this html document belongs.
		 * @param srcUrl The url of this html document.
		 * @param cb A callback to record extracted links.
		 * @param encoding Encoding needed to read this html document off input stream. 
		 */
		public LinkExtractorNodeVisitor(ArchivalUnit au, String srcUrl,
				Callback cb, String encoding, int max_form_urls) {
			cb_ = cb;
			au_ = au;
			srcUrl_ = srcUrl;
			encoding_ = encoding;
			malformedBaseUrl_ = false;
			inScriptMode_ = false;
			normalizeFormUrls_ = false; // TODO:this should read the value from
										// the AU
			max_form_urls_ = max_form_urls;
			normalizer_ = new FormUrlNormalizer();
			formProcessor_ = null;
			
			// TODO: Refactor this custom callback to its own class for better readability.
			emit_ = new LinkExtractor.Callback() {
				
				@Override
				public void foundLink(String url) {
					if (url != null) {
						logger.debug3("Found link (before custom callback):" + url);
						try {
							if (malformedBaseUrl_) {
								if (!UrlUtil.isAbsoluteUrl(url)) {
									return;
								}
							} else {
								url = resolveUri(new URL(srcUrl_), url);
								if (url == null) return;
							}
							logger.debug3("Found link (custom callback) after resolver:" + url);
							// check length
							if (StringUtils.lastIndexOf(url, "/") != -1) {
								int filename_length = url.length()
										- StringUtils.lastIndexOf(url, "/") - 1;
								if (filename_length > MAX_LOCKSS_URL_LENGTH) {
									return;
								}
							}
							// sort form parameters if enabled
							if (normalizeFormUrls_) {
								url = normalizer_.normalizeUrl(url, au_);
							}
							logger.debug3("Found link (custom callback) after normalizer:" + url);							
							// emit the processed url
							cb_.foundLink(url);
						} catch (MalformedURLException e) {
							//if the link is malformed, we can safely ignore it
						} catch (PluginException e) {
							//If a PluginException results,  it can be safely ignored
						}
					}
				}
			};

		}

		/**
		 * Resolves a url relative to given base url and returns an absolute url. Also does some minor trasnformation (such as escaping).
		 * Derived from {@link GoslingHtmlLinkExtractor#resolveUri(URL, String)}
		 * @see UrlUtil#resolveUri(URL, String)
		 * 
		 * @param base The base url
		 * @param relative Url that needs to be resolved
		 * @return The absolute url.
		 * @throws MalformedURLException
		 */
		protected String resolveUri(URL base, String relative)
				throws MalformedURLException {
			String baseProto = null;
			if (base != null) {
				baseProto = base.getProtocol();
			}
			if ("javascript".equalsIgnoreCase(baseProto) || relative != null
					&& StringUtil.startsWithIgnoreCase(relative, "javascript:")) {
				return null;
			}
			if ("mailto".equalsIgnoreCase(baseProto) || relative != null
					&& StringUtil.startsWithIgnoreCase(relative, "mailto:")) {
				return null;
			}
			return UrlUtil.resolveUri(base, relative);
		}

		@Override
		public void visitEndTag(Tag tag) {
			// If end script tag visited and we were in script mode, exit script mode.
			if ("script".equalsIgnoreCase(tag.getTagName())
					&& tag.getStartPosition() != tag.getEndPosition()) {
				inScriptMode_ = false;
			}

			// If end form tag visited, we must have encountered all the form inputs that will be needed to generate form links.
			// Exit form mode, emit all form links and finish form processing for this form.
			if ("form".equalsIgnoreCase(tag.getTagName())
					&& tag.getStartPosition() != tag.getEndPosition()) {
				inFormMode_ = false;
				if (formProcessor_ == null) {
					logger.error("Null FormProcessor while trying to emit links.");
					// Possibly throw exception to abort completely from this
					// link extractor.
					return;
				}
				formProcessor_.emitLinks(au_, emit_);
				// Cleanup form processor
				formProcessor_ = null;
			}
		}

		@Override
		public void visitTag(Tag tag) {
			if (tag instanceof FormTag) {
				if (inFormMode_) {
					logger.error("Invalid HTML: Form inside a form");
					// Recover from this error by simply ignoring any child forms (popular browser behavior)
					return;
				}
				// Visited a form tag, enter form mode and start form processing logic.
				inFormMode_ = true;
				if (formProcessor_ != null) {
					logger.error("Internal inconsistency for formprocessor_");
					logger.error(Thread.currentThread().getStackTrace().toString());
				}
				// Initialize form processor
				formProcessor_ = new FormProcessor((FormTag) tag, max_form_urls_);
			}

			// An input/select tag inside a form mode should be handled by form processor.
			if (inFormMode_
					&& (tag instanceof InputTag || tag instanceof SelectTag)) {
				formProcessor_.addTag(tag);
				return;
			}

			// We currently skip processing script tags.
			if (inScriptMode_)
				return;
			
			// The following code for style tag processing is heavily derived from GoslingHTmlLinkExtractor.
			if ("style".equalsIgnoreCase(tag.getTagName())) {
				StyleTag styleTag = (StyleTag) tag;
				InputStream in = new ReaderInputStream(new StringReader(
						styleTag.getStyleCode()), encoding_);
				try {
					au_.getLinkExtractor("text/css").extractUrls(au_, in,
							encoding_, srcUrl_, cb_);
					return;
				} catch (IOException e) {
				} catch (PluginException e) {
				}
			}

			// Visited a base tag, update the page url. All the relative links that follow base tag will need to be resolved to the new page url.
			if ("base".equalsIgnoreCase(tag.getTagName())) {
				String newBase = tag.getAttribute("href");
				if (newBase != null && !newBase.isEmpty()) {
					malformedBaseUrl_ = UrlUtil.isMalformedUrl(newBase);
					if (!malformedBaseUrl_ && UrlUtil.isAbsoluteUrl(newBase)) {
						srcUrl_ = newBase;
					}
				}
				return;
			}

			// Visited a script tag, enter script mode.
			this.inScriptMode_ = "script".equalsIgnoreCase(tag.getTagName());

			// For everything else, we fallback to a TagLinkExtractor instance if available for this tag.
			TagLinkExtractor tle = getTagLinkExtractor(tag);
			if (tle != null) {
				tle.extractLink(au_, emit_);
			}

		}
	}

	/*
	 * (non-Javadoc)
	 * 
	 * @see
	 * org.lockss.extractor.LinkExtractor#extractUrls(org.lockss.plugin.ArchivalUnit
	 * , java.io.InputStream, java.lang.String, java.lang.String,
	 * org.lockss.extractor.LinkExtractor.Callback)
	 */
	@Override
	public void extractUrls(ArchivalUnit au, InputStream in, String encoding,
			String srcUrl, Callback cb) throws IOException {

		if (in == null) {
			throw new IllegalArgumentException("Called with null InputStream");
		} else if (srcUrl == null) {
			throw new IllegalArgumentException("Called with null srcUrl");
		} else if (cb == null) {
			throw new IllegalArgumentException("Called with null callback");
		}

		Callback current_cb = cb;
		boolean statistics_enabled =  logger.isDebug2();
		// Make a copy of input stream to be used with a fallback extractor (see
		// comment before Gosling).
		StringWriter w = new StringWriter();
		IOUtils.copy(in, w);
		// Restore the input stream consumed by StringWriter.
		in = new ReaderInputStream(new StringReader(w.toString()), encoding);
		// Make a copy.
		InputStream inCopy = new ReaderInputStream(new StringReader(
				w.toString()), encoding);


	    Parser p = new Parser(new Lexer(new Page(in, encoding)));
	    LinkExtractorStatsCallback hple_cb = new LinkExtractorStatsCallback(cb);
	    if (statistics_enabled) {
	    	current_cb = hple_cb;
		}
		try {
<<<<<<< HEAD
			p.visitAllNodesWith(new LinkExtractorNodeVisitor(au, srcUrl, current_cb,
					encoding));
=======
			p.visitAllNodesWith(new LinkExtractorNodeVisitor(au, srcUrl, cb,
					encoding, max_form_urls_));
>>>>>>> 29f81627
		} catch (ParserException e) {
			logger.warning("Unable to parse url: " + srcUrl,e);
		} catch (RuntimeException e) {
			logger.warning("Encountered a runtime exception, continuing link extraction with Gosling",e);
		}
		
		// For legacy reasons, we want to ensure link extraction using a more
		// permissive Gosling parser.
		//
		// TODO(vibhor): Instead of copying the IOStream, we should be able to specify pass multiple
		// link extractors in the plugin (for same mime type) and reopen stream for each.
	    LinkExtractorStatsCallback gosling_cb = new LinkExtractorStatsCallback(cb);
	    if (statistics_enabled) {
			current_cb = gosling_cb;
		}
	    
		new GoslingHtmlLinkExtractor().extractUrls(au, inCopy, encoding,
<<<<<<< HEAD
				srcUrl, current_cb);
		if (statistics_enabled) {
			Set<String> hple_urls = hple_cb.GetUrls();
			Set<String> gosling_urls = gosling_cb.GetUrls();
			Set<String> common_urls = new HashSet<String>(gosling_urls);
			common_urls.retainAll(hple_urls);

			int common_url_count = common_urls.size();
			int hple_url_count = hple_urls.size() - common_url_count;
			int gosling_url_count = gosling_urls.size() - common_url_count;
			logger.debug2("Stats AU: " + au.toString() + " src URL=" + srcUrl + " Common URLs: " + common_url_count + " HPLE only: "+ hple_url_count + " Gosling only: " +gosling_url_count );

			if (logger.isDebug3()) {
				if (hple_url_count > 0) {
					Set<String> hple_only_urls = new HashSet<String>(hple_urls);
				    hple_only_urls.removeAll(common_urls);
				    logger.debug3("HPLE only urls: " + hple_only_urls.toString());
				}
				if  (gosling_url_count > 0 ) {
					Set<String> gosling_only_urls = new HashSet<String>(gosling_urls);
					gosling_only_urls.removeAll(common_urls);
					logger.debug3("Gosling only urls: " + gosling_only_urls.toString());
				}
			}
		}
}

//LinkExtractorStatsCallback wraps an existing Callback and stores all urls retrieved
	private class LinkExtractorStatsCallback implements LinkExtractor.Callback {
		private Set<String> urls_found_ = new HashSet<String>();
		private Callback cb_;
		public LinkExtractorStatsCallback(Callback cb) {
			cb_=cb;
		}

		public Set<String> GetUrls() {
			return urls_found_;
		}
		
	    public void foundLink(String url) {
	    urls_found_.add(url);
	    cb_.foundLink(url);
	    }
	  }
=======
				srcUrl, cb);
	}
	
	// For testing
	public HtmlParserLinkExtractor(int max_form_urls) {
		max_form_urls_ = max_form_urls;
	}
	
	public HtmlParserLinkExtractor() {
		max_form_urls_ = MAX_NUM_FORM_URLS;
	}
>>>>>>> 29f81627

	
	public static class Factory implements LinkExtractorFactory {
		public LinkExtractor createLinkExtractor(String mimeType) {
			return new HtmlParserLinkExtractor();
		}
	}

}<|MERGE_RESOLUTION|>--- conflicted
+++ resolved
@@ -845,13 +845,8 @@
 	    	current_cb = hple_cb;
 		}
 		try {
-<<<<<<< HEAD
-			p.visitAllNodesWith(new LinkExtractorNodeVisitor(au, srcUrl, current_cb,
-					encoding));
-=======
 			p.visitAllNodesWith(new LinkExtractorNodeVisitor(au, srcUrl, cb,
 					encoding, max_form_urls_));
->>>>>>> 29f81627
 		} catch (ParserException e) {
 			logger.warning("Unable to parse url: " + srcUrl,e);
 		} catch (RuntimeException e) {
@@ -869,7 +864,6 @@
 		}
 	    
 		new GoslingHtmlLinkExtractor().extractUrls(au, inCopy, encoding,
-<<<<<<< HEAD
 				srcUrl, current_cb);
 		if (statistics_enabled) {
 			Set<String> hple_urls = hple_cb.GetUrls();
@@ -914,9 +908,6 @@
 	    cb_.foundLink(url);
 	    }
 	  }
-=======
-				srcUrl, cb);
-	}
 	
 	// For testing
 	public HtmlParserLinkExtractor(int max_form_urls) {
@@ -926,7 +917,6 @@
 	public HtmlParserLinkExtractor() {
 		max_form_urls_ = MAX_NUM_FORM_URLS;
 	}
->>>>>>> 29f81627
 
 	
 	public static class Factory implements LinkExtractorFactory {
