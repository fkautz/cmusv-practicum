package org.lockss.extractor;

import java.io.*;
import java.util.*;

import org.lockss.util.*;
import org.lockss.test.*;
import org.lockss.plugin.*;

public class TestHtmlParserLinkExtractor extends LockssTestCase {
	public static final String startUrl = "http://www.example.com/index.html";
	static String ENC = Constants.DEFAULT_ENCODING;

	HtmlParserLinkExtractor extractor = null;
	MyLinkExtractorCallback cb = null;

	MockArchivalUnit mau;

	public void setUp() throws Exception {
		super.setUp();
		mau = new MockArchivalUnit();
		extractor = new HtmlParserLinkExtractor();
		cb = new MyLinkExtractorCallback();
	}

	public void testThrowsOnNullInputStream() throws IOException {
		try {
			extractor.extractUrls(mau, null, ENC, "http://www.example.com/",
					new MyLinkExtractorCallback());
			fail("Calling extractUrls with a null InputStream should have thrown");
		} catch (IllegalArgumentException iae) {
		}
	}

	public void testThrowsOnNullSourceUrl() throws IOException {
		StringInputStream sis = null;
		try {
			sis = new StringInputStream("Blah");
			extractor.extractUrls(mau, sis, ENC, null,
					new MyLinkExtractorCallback());
			fail("Calling extractUrls with a null CachedUrl should have thrown");
		} catch (IllegalArgumentException iae) {

		} finally {
			if (sis != null)
				sis.close();
		}
	}

	public void testThrowsOnNullCallback() throws IOException {
		StringInputStream sis = null;
		try {
			sis = new StringInputStream("blah");
			extractor.extractUrls(mau, sis, ENC, "http://www.example.com/",
					null);
			fail("Calling extractUrls with a null callback should have thrown");
		} catch (IllegalArgumentException iae) {

		} finally {
			if (sis != null)
				sis.close();
		}
	}

	public void testParsesHref() throws IOException {
		singleTagShouldParse("http://www.example.com/web_link.html",
				"<a href=", "</a>");
	}

	public void testParsesHrefWithTab() throws IOException {
		singleTagShouldParse("http://www.example.com/web_link.html",
				"<a\thref=", "</a>");
	}

	public void testParsesHrefWithCarriageReturn() throws IOException {
		singleTagShouldParse("http://www.example.com/web_link.html",
				"<a\rhref=", "</a>");
	}

	public void testParsesHrefWithNewLine() throws IOException {
		singleTagShouldParse("http://www.example.com/web_link.html",
				"<a\nhref=", "</a>");
	}

	public void testParsesImage() throws IOException {
		singleTagShouldParse("http://www.example.com/web_link.jpg",
				"<img src=", "</img>");
		// test parssing the tag with attriutes before the link
		singleTagShouldParse("http://www.example.com/web_link.jpg",
				"<img\nwidth='280' hight='90' src=", "</img>");
	}

	public void testParsesEmbed() throws IOException {
		singleTagShouldParse("http://www.example.com/web_link.jpg",
				"<embed src=", "</embed>");
	}

	public void testParsesApplet() throws IOException {
		singleTagShouldParse("http://www.example.com/web_link.jpg",
				"<applet code=", "</applet>");
	}

	public void testParsesArea() throws IOException {
		singleTagShouldParse("http://www.example.com/web_link.shtml",
				"<area href=", "</area>");
		singleTagShouldParse("http://www.example.com/web_link.shtml",
				"<area shape='rect' coords='279,481,487' href=", "</area>");
	}

	public void testParsesObject() throws IOException {
		singleTagShouldParse("http://www.example.com/web_link.jpg",
				"<object codebase=", "</object>");
	}

	public void testParsesOptionPositive() throws IOException {
		TypedEntryMap pMap = new TypedEntryMap();
		pMap.setMapElement("html-parser-select-attrs", ListUtil.list("value"));
		mau.setPropertyMap(pMap);
		singleTagShouldParse("http://www.example.com/web_link.jpg",
				"<option  value=", "</option>", mau);
		singleTagShouldParse("http://www.example.com/web_link.jpg",
				"<option a=b value=", "</option>", mau);
	}

	public void testParsesOptionNegative() throws IOException {
		singleTagShouldNotParse("http://www.example.com/web_link.jpg",
				"<option  value=", "</option>");
		singleTagShouldNotParse("http://www.example.com/web_link.jpg",
				"<option a=b value=", "</option>");
	}

	public void testDoCrawlImageWithSrcInAltTag() throws IOException {
		singleTagShouldParse("http://www.example.com/web_link.jpg",
				"<img alt=src src=", "</img>");
		singleTagShouldParse("http://www.example.com/web_link.jpg",
				"<img alt = src src=", "</img>");
	}

	public void testDoCrawlImageWithSrcInAltTagAfterSrcProper()
			throws IOException {
		String url = "http://www.example.com/link3.html";

		String source = "<html><head><title>Test</title></head><body>"
				+ "<img src=" + url + " alt=src>link3</a>";

		MockCachedUrl mcu = new MockCachedUrl(startUrl);
		mcu.setContent(source);

		extractor.extractUrls(mau, new StringInputStream(source), ENC,
				startUrl, cb);

		Set<String> expected = new HashSet<String>();
		expected.add(url);
		assertEquals(expected, cb.getFoundUrls());
	}

	public void testDoCrawlFrame() throws IOException {
		singleTagShouldParse("http://www.example.com/web_link.html",
				"<frame src=", "</frame>");
	}

	public void testDoCrawlLink() throws IOException {
		singleTagShouldParse("http://www.example.com/web_link.css",
				"<link href=", "</link>");
		singleTagShouldParse(
				"http://www.example.com/web_link.css",
				"<link rel=\"stylesheet\" type=\"text/css\" media=\"screen\"  href=",
				"</link>");
	}

	public void testDoCrawlStyleAbsolute() throws IOException {
		performDoCrawlStyle("<style>", "http://www.example.com/",
				"http://www.example.com/");
	}

	public void testDoCrawlStyleRelative() throws IOException {
		performDoCrawlStyle("<style>", "", "http://www.example.com/");
	}

	public void testDoCrawlStyleWithTypeAttributeAbsolute() throws IOException {
		performDoCrawlStyle("<style type=\"text/css\">",
				"http://www.example.com/", "http://www.example.com/");
	}

	public void testDoCrawlStyleWithTypeAttributeRelative() throws IOException {
		performDoCrawlStyle("<style type=\"text/css\">", "",
				"http://www.example.com/");
	}

	// ensure that scanning continues after a nested parser throws an error
	// XXX Need to cause an IOException while reading CSS from the stream
	public void xxxtestDoCrawlStyleError() throws IOException {
		String url1 = "http://example.com/blah1.html";
		String url2 = "http://example.com/blah2.html";
		String url3 = "http://example.com/blah3.html";
		String source = "<html><head>" + "<style type=\"text/css\">\n"
				+ "<!--\n" + "@import url(\'" + url1 + "\');\n" + // ensure css
																	// parser
																	// got
																	// invoked
				"foo {bgcolor: #FFFF};" + // and that this causes an error
				"@import url(\'" + url2 + "\');\n" + // so that this one isn't
														// found
				"-->\n" + "  </style>\n" + "<a href=" + url3 + "></a>" + // and
																			// this
																			// one
																			// is
				"</head></html>";
		assertEquals(SetUtil.set(url1, url3), parseSingleSource(source));
	}

	protected void performDoCrawlStyle(String openingStyleTag,
			String givenPrefix, String expectedPrefix) throws IOException {
		String url1 = "foo1.css";
		String url2 = "foo2.css";
		String url3 = "foo3.css";
		String url4 = "foo4.css";
		String url5 = "img5.gif";
		String url6 = "img6.gif";

		String source = "<html>\n" + " <head>\n" + "  <title>Test</title>\n"
				+ "  "
				+ openingStyleTag
				+ "\n"
				+ "<!--\n"
				+ "@import url(\'"
				+ givenPrefix
				+ url1
				+ "\');\n"
				+ "@import url(\""
				+ givenPrefix
				+ url2
				+ "\");\n"
				+ "@import \'"
				+ givenPrefix
				+ url3
				+ "\';\n"
				+ "@import \""
				+ givenPrefix
				+ url4
				+ "\";\n"
				+ "foo {\n"
				+ " bar: url(\'"
				+ givenPrefix
				+ url5
				+ "\');\n"
				+ " baz: url(\""
				+ givenPrefix
				+ url6
				+ "\");\n"
				+ "}\n"
				+ "/* Comment */"
				+ "-->\n"
				+ "  </style>\n"
				+ " </head>\n"
				+ " <body>\n"
				+ "  <p>Fake content</p>\n"
				+ " </body>\n"
				+ "</html>\n";

		assertEquals(SetUtil.set(expectedPrefix + url1, expectedPrefix + url2,
				expectedPrefix + url3, expectedPrefix + url4, expectedPrefix
						+ url5, expectedPrefix + url6),
				parseSingleSource(source));
	}

	public void testDoCrawlBody() throws IOException {
		singleTagShouldParse("http://www.example.com/web_link.jpg",
				"<body background=", "</body>");
	}

	/**
	 * @see <a
	 *      href="http://msdn.microsoft.com/workshop/author/dhtml/reference/properties/background_2.asp">
	 *      Microsoft extension: <code>background</code> attribute for
	 *      <code>table</code>, <code>td</code> and <code>th</code></a>
	 */
	public void testDoCrawlTable() throws IOException {
		singleTagShouldParse("http://www.example.com/web_link.jpg",
				"<table background=", "</table>");
	}

	/**
	 * @see <a
	 *      href="http://msdn.microsoft.com/workshop/author/dhtml/reference/properties/background_2.asp">
	 *      Microsoft extension: <code>background</code> attribute for
	 *      <code>table</code>, <code>td</code> and <code>th</code></a>
	 */
	public void testDoCrawlTd() throws IOException {
		singleTagShouldParse("http://www.example.com/web_link.jpg",
				"<td background=", "</td>");
	}

	/**
	 * @see <a
	 *      href="http://msdn.microsoft.com/workshop/author/dhtml/reference/properties/background_2.asp">
	 *      Microsoft extension: <code>background</code> attribute for
	 *      <code>table</code>, <code>td</code> and <code>th</code></a>
	 */
	public void testDoCrawlTh() throws IOException {
		singleTagShouldParse("http://www.example.com/web_link.jpg",
				"<th background=", "</th>");
	}

	public void testDoCrawlScript() throws IOException {
		singleTagShouldParse("http://www.example.com/web_link.jpg",
				"<script src=", "</script>");
	}

	public void testDoCrawlWithEqualsInUrl() throws IOException {
		singleTagShouldParse(
				"http://www.example.com/acs/a/toc.select?in_coden=jcisd8&in_volume=43",
				"<a href=", "</a>");
	}

	public void testDoCrawlWithLineBreakBeforeTag() throws IOException {
		singleTagShouldParse("http://www.example.com/web_link.html",
				"<a\nhref=", "</a");
	}

	// XXX this looks like it was testing the incorrect behavior
	// public void testDoCrawlWithAmpInUrl() throws IOException {
	// singleTagShouldParse("http://www.example.com?pageid=pid&amp;parentid=parid&amp",
	// "<a href=", "</a");
	// }

	private void singleTagShouldParse(String url, String startTag, String endTag)
			throws IOException {
		singleTagShouldParse(url, startTag, endTag, null);
	}

	private void singleTagShouldParse(String url, String startTag,
			String endTag, ArchivalUnit au) throws IOException {
		singleTagParse(url, startTag, endTag, au, true);
	}

	private void singleTagShouldNotParse(String url, String startTag,
			String endTag) throws IOException {
		singleTagShouldNotParse(url, startTag, endTag, null);
	}

	private void singleTagShouldNotParse(String url, String startTag,
			String endTag, ArchivalUnit au) throws IOException {
		singleTagParse(url, startTag, endTag, au, false);
	}

	private void singleTagParse(String url, String startTag, String endTag,
			ArchivalUnit au, boolean shouldParse) throws IOException {
		MockCachedUrl mcu = new MockCachedUrl("http://www.example.com");
		String content = makeContent(url, startTag, endTag);
		mcu.setContent(content);

		MyLinkExtractorCallback cb = new MyLinkExtractorCallback();
		extractor.extractUrls(mau, new StringInputStream(content), ENC,
				"http://www.example.com", cb);

		if (shouldParse) {
			Set<String> expected = new HashSet<String>();
			expected.add(url);
			assertEquals("Misparsed: " + content, expected, cb.getFoundUrls());
		} else {
			Set<String> expected = new HashSet<String>();
			assertEquals("Misparsed: " + content, expected, cb.getFoundUrls());
		}
	}

	public void testDoNotCrawlBadA() throws IOException {
		String[] badTags = { "<a harf=", "<a hre=", "<a hrefe=", "<al href=" };
		checkBadTags(badTags, "</a>");
	}

	public void testDoNotCrawlBadFrameTag() throws IOException {
		String[] badTags = { "<fram src=", "<framea src=", "<framr src=",
				"<frame sr=", "<frame srcr=", "<frame sra=" };
		checkBadTags(badTags, "</frame>");
	}

	public void testDoNotCrawlBadImgTag() throws IOException {
		String[] badTags = { "<im src=", "<imga src=", "<ime src=", "<img sr=",
				"<img srcr=", "<img sra=" };
		checkBadTags(badTags, "</frame>");
	}

	public void testDoNotCrawlBadLinkTag() throws IOException {
		String[] badTags = { "<lin href=", "<linkf href=", "<lino href=",
				"<link hre=", "<link hrefr=", "<link hrep=" };
		checkBadTags(badTags, "</link>");
	}

	public void testDoNotCrawlBadBodyTag() throws IOException {
		String[] badTags = { "<bod background=", "<bodyk background=",
				"<bodp background=", "<body backgroun=", "<body backgrounyl=",
				"<body backgrounj=" };
		checkBadTags(badTags, "</body>");
	}

	public void testDoNotCrawlBadScriptTag() throws IOException {
		String[] badTags = { "<scrip src=", "<scriptl src=", "<scripo src=",
				"<script sr=", "<script srcu=", "<script srp=" };
		checkBadTags(badTags, "</script>");
	}

	public void testDoNotCrawlBadTableTag() throws IOException {
		String[] badTags = { "<tabl background=", "<tablea background=",
				"<tablu background=", "<table backgroun=",
				"<table backgroundl=", "<table backgrouno=" };
		checkBadTags(badTags, "</table>");
	}

	public void testDoNotCrawlBadTdTag() throws IOException {
		String[] badTags = { "<t background=", "<tdl background=",
				"<ta background=", "<td backgroun=", "<td backgroundl=",
				"<td backgrouno=" };
		checkBadTags(badTags, "</td>");
	}

	public void testDoNotCrawlBadThTag() throws IOException {
		String[] badTags = { "<t background=", "<thl background=",
				"<ta background=", "<th backgroun=", "<th backgroundl=",
				"<th backgrouno=" };
		checkBadTags(badTags, "</th>");
	}

	// Behavior currently depends on Java version, do disabled. Crawler
	// excludes everything but http anyway.
	public void donttestCollectsHttps() throws IOException {
		String url = "https://www.example.com/link3.html";
		String source = "<html><head><title>Test</title></head><body>"
				+ "<a href=\"" + url + "\">link3</a>";
		// empty in 1.3, no https stream handler
		assertEmpty(parseSingleSource(source));
		// 1.4 has one
		// assertEquals(SetUtil.set(url), parseSingleSource(source));
	}

	public void testEmptyAttribute() throws IOException {
		String source = "<html><head><title>Test</title></head><body>"
				+ "<a href=>link3</a>";
		assertEquals(SetUtil.set(), parseSingleSource(source));
	}

	// Extractor does not return urls for unknown protocols.
	public void testParseUnknownProtocol() throws IOException {
		String url = "badprotocol://www.example.com/link3.html";
		String source = "<html><head><title>Test</title></head><body>"
				+ "<a href=\"" + url + "\">link3</a>";
		assertEmpty(parseSingleSource(source));
	}

	public void testParsesFileWithQuotedUrls() throws IOException {
		String url = "http://www.example.com/link3.html";

		String source = "<html><head><title>Test</title></head><body>"
				+ "<a href=\"http://www.example.com/link3.html\">link3</a>";
		assertEquals(SetUtil.set(url), parseSingleSource(source));
	}

	// public void testDontParseJSByDefault() throws IOException {
	// String url3 = "http://www.example.com/link1.html";
	//
	// String source =
	// "<html><head><title>Test</title></head><body>"+
	// "<a href = javascript:newWindow('http://www.example.com/link3.html')</a>"
	// + "<a href = javascript:popup('http://www.example.com/link2.html')</a>"
	// + "<img src = javascript:popup('" + url3 + "') </img>";
	// assertEquals(SetUtil.set(), parseSingleSource(source));
	// }

	// public void testDontParseMailto() throws IOException {
	// String source =
	// "<html><head><title>Test</title></head><body>"+
	// "<a href = mailto:user@example.com</a>";
	// assertEquals(SetUtil.set(), parseSingleSource(source));
	// }

	/**
	 * Included to test a chunk of HighWire HTML that we're not parsing
	 * correctly
	 */
	public void testParseHWPDF() throws IOException {
		// Properties p = new Properties();
		// p.setProperty(GoslingHtmlLinkExtractor.PARAM_PARSE_JS, "true");
		// ConfigurationUtil.setCurrentConfigFromProps(p);
		// extractor = new GoslingHtmlLinkExtractor();

		String url = "http://www.example.com/cgi/reprint/21/1/2.pdf";

		String source = "<table cellspacing=\"0\" cellpadding=\"10\" width=\"250\" border=\"0\">"
				+ "<tr><td align=center bgcolor=\"#DBDBDB\">\n\n	"
				+ "<font face=\"verdana,arial,helvetica,sans-serif\">"
				+ "<strong><font size=+1>Automatic download</font><br>\n	"
				+ "<font size=\"-1\">[<a target=\"_self\" href=\"/cgi/reprint/21/1/2.pdf\" "
				+ "onclick=\"cancelLoadPDF()\">Begin manual download</a>]</strong></font>\n";
		assertEquals(SetUtil.set(url), parseSingleSource(source));
	}

	// public void testDoHrefInAnchorJavascript() throws IOException {
	// String url= "http://www.example.com/link3.html";
	// String url2 = "http://www.example.com/link2.html";
	// String url3 = "http://www.example.com/link1.html";

	// String source =
	// "<html><head><title>Test</title></head><body>"+
	// "<a href = javascript:newWindow('http://www.example.com/link3.html')</a>"
	// + "<a href = javascript:popup('http://www.example.com/link2.html')</a>"
	// + "<img src = javascript:popup('" + url3 + "') </img>";
	// assertEquals(SetUtil.set(url, url2), parseSingleSource(source));
	// }

	// public void testNormalizeHash() throws MalformedURLException {
	// assertEquals("http://www.bioone.org/bioone/?request=get-toc&issn=0044-7447&volume=32&issue=1",
	// UrlUtil.normalizeUrl("http://www.bioone.org/bioone/?request=get-toc&#38;issn=0044-7447&#38;volume=32&issue=1"));
	// }

	public void testResolvesHtmlEntities() throws IOException {
		String url1 = "http://www.example.com/bioone/?"
				+ "request=get-toc&issn=0044-7447&volume=32&issue=1";

		String source = "<html><head><title>Test</title></head><body>"
				+ "<a href=http://www.example.com/bioone/?"
				+ "request=get-toc&#38;issn=0044-7447&#38;volume=32&issue=1>link1</a>";
		assertEquals(SetUtil.set(url1), parseSingleSource(source));

		// ensure character entities processed before rel url resolution
		source = "<html><head><title>Test</title></head><body>"
				+ "<base href=http://www.example.com/foo/bar>"
				+ "<a href=&#46&#46/xxx>link1</a>";
		assertEquals(SetUtil.set("http://www.example.com/xxx"),
				parseSingleSource(source));
	}

	public void testInterpretsBaseTag() throws IOException {
		String url1 = "http://www.example.com/link1.html";
		String url2 = "http://www.example2.com/link2.html";
		String url3 = "http://www.example.com/link3.html";

		String source = "<html><head><title>Test</title></head><body>"
				+ "<base href=http://www.example.com>"
				+ "<a href=link1.html>link1</a>"
				+ "Filler, with <b>bold</b> tags and<i>others</i>"
				+ "<base href=http://www.example2.com>"
				+ "<a href=link2.html>link2</a>"
				+ "<base href=http://www.example.com>"
				+ "<a href=link3.html>link3</a>";
		assertEquals(SetUtil.set(url1, url2, url3), parseSingleSource(source));
	}

	// Relative URLs before a malforned base tag should be extracted, as well
	// as any absolute URLs after the malformed base tag
	// TODO This test looks like it should find url2, but it isn't in the result
	// set
	public void testInterpretsMalformedBaseTag() throws IOException {
		String url1 = "http://www.example.com/link1.html";
		@SuppressWarnings("unused")
		String url2 = "http://www.example2.com/link2.html";
		String url3 = "http://www.example2.com/link3.html";
		String url4 = "http://www.example3.com/link3.html";

		String source = "<html><head><title>Test</title></head><body>"
				+ "<base href=http://www.example.com>"
				+ "<a href=link1.html>link1</a>"
				+ "Filler, with <b>bold</b> tags and<i>others</i>"
				+ "<base href=javascript:www.example2.com>"
				+ "<a href=link2.html>link2</a>"
				+ "<base href=www.example.com>"
				+ "<a href=http://www.example2.com/link3.html>link3</a>"
				+ "<base href=http://www.example3.com>"
				+ "<a href=link3.html>link4</a>";
		assertEquals(SetUtil.set(url1, url3, url4), parseSingleSource(source));
	}

	public void testIgnoresNullHrefInBaseTag() throws IOException {
		String url1 = "http://www.example.com/link1.html";
		String url2 = "http://www.example.com/link2.html";
		String url3 = "http://www.example.com/link3.html";

		String source = "<html><head><title>Test</title></head><body>"
				+ "<a href=link1.html>link1</a>"
				+ "Filler, with <b>bold</b> tags and<i>others</i>"
				+ "<base blah=blah>" + "<a href=link2.html>link2</a>"
				+ "<a href=link3.html>link3</a>";
		assertEquals(SetUtil.set(url1, url2, url3), parseSingleSource(source));
	}

	public void testIgnoresEmptyHrefInBaseTag() throws IOException {
		String url1 = "http://www.example.com/link1.html";
		String url2 = "http://www.example.com/link2.html";
		String url3 = "http://www.example.com/link3.html";

		String source = "<html><head><title>Test</title></head><body>"
				+ "<a href=link1.html>link1</a>"
				+ "Filler, with <b>bold</b> tags and<i>others</i>"
				+ "<base href=\"\" blah=blah>" + "<a href=link2.html>link2</a>"
				+ "<a href=link3.html>link3</a>";
		assertEquals(SetUtil.set(url1, url2, url3), parseSingleSource(source));
	}

	public void testSkipsComments() throws IOException {
		String url = "http://www.example.com/link3.html";

		String source = "<html><head><title>Test</title></head><body>"
				+ "<!--<a href=http://www.example.com/link1.html>link1</a>"
				+ "Filler, with <b>bold</b> tags and<i>others</i>"
				+ "<a href=http://www.example.com/link2.html>link2</a>-->"
				+ "<a href=http://www.example.com/link3.html>link3</a>";
		assertEquals(SetUtil.set(url), parseSingleSource(source));
	}

	public void testSkipsMalformedComments() throws IOException {
		// NOTE(vibhor): The test html doesn't evaluate to a valid html. Thus it
		// isn't valid in case of html parser.

		// String url= "http://www.example.com/link3.html";
		//
		// String source =
		// "<html><head><title>Test</title></head><body>"+
		// "<!--<a href=http://www.example.com/link1.html>link1</a>"+
		// "Filler, with <b>bold</b> tags and<i>others</i>"+
		// "<a href=http://www.example.com/link2.html>link2</a>--!>"+
		// "<a href=http://www.example.com/link3.html>link3</a>";
		// assertEquals(SetUtil.set(url), parseSingleSource(source));
	}

	public void testSkipsScriptTags() throws IOException {
		String url = "http://www.example.com/link3.html";

		String source = "<html><head><title>Test</title></head><body>"
				+ "<script>"
				+ "<a href=http://www.example.com/link1.html>link1</a>"
				+ "Filler, with <b>bold</b> tags and<i>others</i>"
				+ "<a href=http://www.example.com/link2.html>link2</a>"
				+ "</script>"
				+ "<a href=http://www.example.com/link3.html>link3</a>";
		assertEquals(SetUtil.set(url), parseSingleSource(source));
	}

	public void testSkipsScriptTagsAllTheWay() throws IOException {
		String url = "http://www.example.com/link3.html";

		String source = "<html><head><title>Test</title></head><body>"
				+ "<script>"
				+ "<a href=http://www.example.com/link1.html>link1</a>"
				+ "Filler, with <b>bold</b> tags and<i>others</i>"
				+ "<a href=http://www.example.com/link2.html" + "</script>"
				+ "<a href=http://www.example.com/link3.html>link3</a>";
		assertEquals(SetUtil.set(url), parseSingleSource(source));
	}

	private void doScriptSkipTest(String openScript, String closeScript)
			throws IOException {
		doScriptSkipTest(openScript, closeScript, null);
	}

	private void doScriptSkipTest(String openScript, String closeScript,
			String failMsg) throws IOException {
		String url = "http://www.example.com/link3.html";
		String src = "<html><head><title>Test</title></head><body>"
				+ openScript
				+ "<a href=http://www.example.com/link1.html>link1</a>"
				+ "Filler, with <b>bold</b> tags and<i>others</i>"
				+ "<a href=http://www.example.com/link2.html>link2</a>"
				+ closeScript
				+ "<a href=http://www.example.com/link3.html>link3</a>";
		assertEquals(failMsg, SetUtil.set(url), parseSingleSource(src));
	}

	// TODO Unused, figure out if we need this
	// private String mkStr(char kar, int num) {
	// StringBuffer sb = new StringBuffer(num);
	// for (int ix=0; ix<num; ix++) {
	// sb.append(kar);
	// }
	// return sb.toString();
	// }

	public void testSkipsScriptTagsIgnoreCase() throws IOException {
		doScriptSkipTest("<ScRipt>", "</sCripT>");
	}

	public void testKeepsSpaceInUrl() throws IOException {
		String url = "http://www.example.com/link%20with%20space.html";

		String source = "<html><head><title>Test</title></head><body>"
				+ "<a href=\"http://www.example.com/link with space.html\">Link</a>";
		assertEquals(SetUtil.set(url), parseSingleSource(source));
	}

	public void testIgnoresNewLineInUrl() throws IOException {
		String url = "http://www.example.com/linkwithspace.html";

		String source = "<html><head><title>Test</title></head><body>"
				+ "<a href=\"http://www.example.com/link\nwith\nspace.html\">Link</a>";
		assertEquals(SetUtil.set(url), parseSingleSource(source));
	}

	public void testIgnoresNewLineInField() throws IOException {
		String url = "http://www.example.com/link.html";

		String source = "<html><head><title>Test</title></head><body>"
				+ "<img\nsrc=\"http://www.example.com/link.html\">Link</a>";
		assertEquals(SetUtil.set(url), parseSingleSource(source));
	}

	public void testIgnoresCRInUrl() throws IOException {
		String url = "http://www.example.com/linkwithspace.html";

		String source = "<html><head><title>Test</title></head><body>"
				+ "<a href=\"http://www.example.com/link\rwith\rspace.html\">Link</a>";
		assertEquals(SetUtil.set(url), parseSingleSource(source));
	}

	public void testKeepsDoubleQuoteInUrl() throws IOException {
		String url = "http://www.example.com/link%22with%22quotes.html";

		String source = "<html><head><title>Test</title></head><body>"
				+ "<a href='http://www.example.com/link\"with\"quotes.html'>Link</a>";
		assertEquals(SetUtil.set(url), parseSingleSource(source));
	}

	public void testKeepsSingleQuoteInUrl() throws IOException {
		String url = "http://www.example.com/link'with'quotes.html";

		String source = "<html><head><title>Test</title></head><body>"
				+ "<a href=\"" + url + "\">Link</a>";
		assertEquals(SetUtil.set(url), parseSingleSource(source));
	}

	public void testMultipleLinks() throws IOException {
		String url1 = "http://www.example.com/link1.html";
		String url2 = "http://www.example.com/link2.html";
		String url3 = "http://www.example.com/link3.html";

		String source = "<html><head><title>Test</title></head><body>"
				+ "<a href=" + url1 + ">link1</a>"
				+ "Filler, with <b>bold</b> tags and<i>others</i>" + "<a href="
				+ url2 + ">link2</a>" + "<a href=" + url3 + ">link3</a>";

		assertEquals(SetUtil.set(url1, url2, url3), parseSingleSource(source));
	}

	public void testRelativeLinksLocationTagsAndMultipleKeys()
			throws IOException {
		String url1 = "http://www.example.com/link1.html";
		String url2 = "http://www.example.com/link2.html#ref";
		String url3 = "http://www.example.com/dir/link3.html";

		String source = "<html><head><title>Test</title></head><body>"
				+ "<a href=link1.html>link1</a>"
				+ "Filler, with <b>bold</b> tags and<i>others</i>"
				+ "<a blah1=blah href=link2.html#ref blah2=blah>link2</a>"
				+ "<a href=dir/link3.html>link3</a>";

		assertEquals(SetUtil.set(url1, url2, url3), parseSingleSource(source));
	}

	// public void testHttpEquiv() throws IOException {
	// String url1= "http://example.com/blah.html";
	// String source =
	// "<html><head>"
	// +"<meta http-equiv=\"refresh\" "
	// +"content=\"0; url=http://example.com/blah.html\">"
	// +"</head></html>";
	//
	// assertEquals(SetUtil.set(url1), parseSingleSource(source));
	//
	// source =
	// "<html><head>"
	// +"<meta http-equiv=\"refresh\" "
	// +"content=\"0;url=http://example.com/blah.html\">"
	// +"</head></html>";
	//
	// assertEquals(SetUtil.set(url1), parseSingleSource(source));
	// }

	// tests that we are only parsing out the URL when the
	// http-equiv header is "refresh"
	public void testHttpEquiv2() throws IOException {
		String source = "<html><head>" + "<meta http-equiv=\"blah\" "
				+ "content=\"0; url=http://example.com/blah.html\">"
				+ "</head></html>";

		assertEquals(SetUtil.set(), parseSingleSource(source));
	}

	private Set<String> parseSingleSource(String source) throws IOException {
		MockArchivalUnit mau = new MockArchivalUnit();
		LinkExtractor ue = new RegexpCssLinkExtractor();
		mau.setLinkExtractor("text/css", ue);
		MockCachedUrl mcu = new MockCachedUrl("http://www.example.com", mau);
		mcu.setContent(source);

		cb.reset();
		extractor.extractUrls(mau, new StringInputStream(source), ENC,
				"http://www.example.com", cb);
		return cb.getFoundUrls();
	}

	public void testRelativeLinksWithSameName() throws IOException {
		String url1 = "http://www.example.com/branch1/index.html";
		String url2 = "http://www.example.com/branch2/index.html";

		String source = "<html><head><title>Test</title></head><body>"
				+ "<a href=branch1/index.html>link1</a>"
				+ "Filler, with <b>bold</b> tags and<i>others</i>"
				+ "<a href=branch2/index.html>link2</a>";

		MockCachedUrl mcu = new MockCachedUrl("http://www.example.com");
		mcu.setContent(source);

		extractor.extractUrls(mau, new StringInputStream(source), ENC,
				"http://www.example.com", cb);

		Set<String> expected = new HashSet<String>();
		Collections.addAll(expected, url1, url2);
		assertEquals(expected, cb.getFoundUrls());
	}

	public void testRelativeLinksWithLeadingSlash() throws IOException {
		String url1 = "http://www.example.com/blah/branch1/index.html";
		String url2 = "http://www.example.com/blah/branch2/index.html";
		String url3 = "http://www.example.com/journals/american_imago/toc/aim60.1.html";
		String url4 = "http://www.example.com/css/foo.css";
		String url5 = "http://www.example.com/javascript/bar.js";
		String source = "<html><head><title>Test</title></head><body>"
				+ "<a href= branch1/index.html>link1</a>"
				+ "Filler, with <b>bold</b> tags and<i>others</i>"
				+ "<a href=\" branch2/index.html\">link2</a>"
				+ "<a href =\" /journals/american_imago/toc/aim60.1.html\">"
				+ "<link rel=\"stylesheet\" href=\"/css/foo.css\" >"
				+ "<script type=\"text/javascript\" src=\"/javascript/bar.js\"></script>"
				+ "Number 1, Spring 2003</a>";

		MockCachedUrl mcu = new MockCachedUrl("http://www.example.com/blah/");
		mcu.setContent(source);

		extractor.extractUrls(mau, new StringInputStream(source), ENC,
				"http://www.example.com/blah/", cb);

		Set<String> expected = new HashSet<String>();
		Collections.addAll(expected, url1, url2, url3, url4, url5);
		assertEquals(expected, cb.getFoundUrls());
	}

	// More form tests to be written (Matt)
	// Multiple hidden attributes, test normalization
	// Radio button, test that all URLs are generated
	// Checkbox - test that all URls are generated
	// test that forms with names like Login and Email are ignored?
	// Parse input type button looking for links in the text? See Creating HTML
	// push button link.
	//
	// based upon highwire test case
	public void testFormOneHiddenAttribute() throws IOException {
		String url1 = "http://www.example.com/bioone/cgi/;F2?filename=jci116136F2.ppt";

		String source = "<html><head><title>Test</title></head><body>"
				+ "<form action=\"http://www.example.com/bioone/cgi/;F2\" method=\"get\">"
				+ "<input type=\"submit\" value=\"Blah\"><INPUT TYPE=\"hidden\" NAME=\"filename\" VALUE=\"jci116136F2.ppt\"></form>";
		assertEquals(SetUtil.set(url1), parseSingleSource(source));
	}
	
	public void testFormOneHiddenAttributeWithoutName() throws IOException {
		String url1 = "http://www.example.com/bioone/cgi/;F2";

		String source = "<html><head><title>Test</title></head><body>"
				+ "<form action=\"http://www.example.com/bioone/cgi/;F2\" method=\"get\">"
				+ "<input type=\"submit\" value=\"Blah\"><INPUT TYPE=\"hidden\" VALUE=\"jci116136F2.ppt\"></form>";
		assertEquals(SetUtil.set(url1), parseSingleSource(source));

	}
	
	public void testFormOneHiddenAttributeWithBlankName() throws IOException {
		String url1 = "http://www.example.com/bioone/cgi/;F2";

		String source = "<html><head><title>Test</title></head><body>"
				+ "<form action=\"http://www.example.com/bioone/cgi/;F2\" method=\"get\">"
				+ "<input type=\"submit\" value=\"Blah\"><INPUT TYPE=\"hidden\" NAME=\"\" VALUE=\"jci116136F2.ppt\"></form>";
		assertEquals(SetUtil.set(url1), parseSingleSource(source));

	}

	// based upon highwire test case
	public void testFormTwoHiddenAttribute() throws IOException {
		String url1 = "http://www.example.com/bioone/cgi/;F2?filename=jci116136F2.ppt&gender=male";

		String source = "<html><head><title>Test</title></head><body>"
				+ "<form action=\"http://www.example.com/bioone/cgi/;F2\" method=\"get\">"
				+ "<input type=\"submit\" value=\"Blah\">"
				+ "<INPUT TYPE=\"hidden\" NAME=\"filename\" VALUE=\"jci116136F2.ppt\">"
				+ "<InpUt name=\"gender\" tYpe=\"hidden\" value=\"male\"> </form>";
		assertEquals(SetUtil.set(url1), parseSingleSource(source));

	}

	// based upon highwire test case
	public void testFormManyHiddenAttribute() throws IOException {
		String url1 = "http://www.example.com/cgi/powerpoint/pediatrics;103/1/SE1/203/F4?image_path=%2Fcontent%2Fpediatrics%2Fvol103%2Fissue1%2Fimages%2Flarge%2Fpe01t0183004.jpeg&caption=No+Caption+Found&citation=Plsek%2C+P.+E.+Pediatrics+1999%3B103%3Ae203&copyright=1999+American+Academy+of+Pediatrics&filename=pediatricsv103i1pe203F4.ppt&ppt_download=true&id=103/1/SE1/203/F4&redirect_url=http%3A%2F%2Fpediatrics.aappublications.org%2Fcgi%2Fcontent%2Ffull%2F103%2F1%2FSE1%2F203%2FF4&site_name=pediatrics&notes_text=&generate_file=Download%20Image%20to%20PowerPoint";

		String source = "<html><head><title>Test</title></head><body>"
				+ "	  <FORM METHOD=GET ACTION=\"/cgi/powerpoint/pediatrics;103/1/SE1/203/F4\">"
				+ "<INPUT TYPE=\"hidden\" NAME=\"image_path\" VALUE=\"%2Fcontent%2Fpediatrics%2Fvol103%2Fissue1%2Fimages%2Flarge%2Fpe01t0183004.jpeg\">"
				+ "<INPUT TYPE=\"hidden\" NAME=\"caption\" VALUE=\"No+Caption+Found\">"
				+ "<INPUT TYPE=\"hidden\" NAME=\"citation\" VALUE=\"Plsek%2C+P.+E.+Pediatrics+1999%3B103%3Ae203\">"
				+ "<INPUT TYPE=\"hidden\" NAME=\"copyright\" VALUE=\"1999+American+Academy+of+Pediatrics\">"
				+ "<INPUT TYPE=\"hidden\" NAME=\"filename\" VALUE=\"pediatricsv103i1pe203F4.ppt\">"
				+ "<INPUT TYPE=\"hidden\" NAME=\"ppt_download\" VALUE=\"true\">"
				+ "<INPUT TYPE=\"hidden\" NAME=\"id\" VALUE=\"103/1/SE1/203/F4\">"
				+ "<INPUT TYPE=\"hidden\" NAME=\"redirect_url\" VALUE=\"http%3A%2F%2Fpediatrics.aappublications.org%2Fcgi%2Fcontent%2Ffull%2F103%2F1%2FSE1%2F203%2FF4\">"
				+ "<INPUT TYPE=\"hidden\" NAME=\"site_name\" VALUE=\"pediatrics\">"
				+ "<INPUT TYPE=\"hidden\" NAME=\"notes_text\" VALUE=\"\">"
				+ "<INPUT TYPE=\"submit\" NAME=\"generate_file\" VALUE=\"Download Image to PowerPoint\">"
				+ "</FORM>";
		assertEquals(SetUtil.set(url1), parseSingleSource(source));

	}

	public void testTwoFormsOneHiddenAttribute() throws IOException {
		String url1 = "http://www.example.com/bioone/cgi/;F2?filename=blah1.ppt";
		String url2 = "http://www.example.com/biotwo/cgi/;F2?filename=blah2.ppt";

		String source = "<html><head><title>Test</title></head><body>"
				+ "<form action=\"http://www.example.com/bioone/cgi/;F2\" method=\"get\">"
				+ "<input type=\"submit\" value=\"Blah\"><INPUT TYPE=\"hidden\" NAME=\"filename\" VALUE=\"blah1.ppt\"></form>"
				+ "<form action=\"http://www.example.com/biotwo/cgi/;F2\" method=\"get\">"
				+ "<input type=\"submit\" value=\"Blah\"><INPUT TYPE=\"hidden\" NAME=\"filename\" VALUE=\"blah2.ppt\"></form>";

		assertEquals(SetUtil.set(url1, url2), parseSingleSource(source));

	}

	public void testPOSTForm() throws IOException {
		// For a POST form, we treat it the same way as a GET form but normalize (alpha sorted parameters) the url 
		// before storing. There is a corresponding logic in the proxy handler where a post request is assembled into
		// a normalized get request before serving.
		String url = "http://www.example.com/form/post?aArg=aVal&bArg=bVal";
		String source = "<html><head><title>Test</title></head><body>"
			+ "<form action=\"/form/post\" method=\"post\">"
			+ "<input type=\"submit\" value=\"Blah\" />"
			+ "<input type=\"hidden\" name=\"bArg\" value=\"bVal\" />"
			+ "<input type=\"hidden\" name=\"aArg\" value=\"aVal\" />"
			+ "</form>";

		assertEquals(SetUtil.set(url), parseSingleSource(source));
	}
	
	// a submit form of type get should return a single url
	public void testSubmitOnlyForm() throws IOException {
		String url1 = "http://www.example.com/bioone/cgi/;F2?submitName=Blah";

		String source = "<html><head><title>Test</title></head><body>"
				+ "<form action=\"http://www.example.com/bioone/cgi/;F2\" method=\"get\">"
				+ "<input name=\"submitName\" type=\"submit\" value=\"Blah\"></form>";
		assertEquals(SetUtil.set(url1), parseSingleSource(source));

	}

	// url > 255 characters after the slash fail
	public void testTooLongFormUrl() throws IOException {
		StringBuffer long_value_builder = new StringBuffer();
		for (int i = 0; i < (255 - 4 - 8 - 2 + 1); i++) {
			long_value_builder.append("a");
		}
		String long_value = long_value_builder.toString();

		String source = "<html><head><title>Test</title></head><body>"
				+ "<form action=\"http://www.example.com/bioone/cgi/;F2\" method=\"get\">"
				+ "<input type=\"submit\" value=\"Blah\"><INPUT TYPE=\"hidden\" NAME=\"filename\" VALUE=\"j"
				+ long_value + "\"></form>";
		assertEquals(SetUtil.set(), parseSingleSource(source));
	}

	// url = 255 characters after the slash passes
	public void testMaxLengthFormUrl() throws IOException {
		StringBuffer long_value_builder = new StringBuffer();
		for (int i = 0; i < (255 - 4 - 8 - 2); i++) {
			long_value_builder.append("a");
		}
		String long_value = long_value_builder.toString();
		String url1 = "http://www.example.com/bioone/cgi/;F2?filename=j"
				+ long_value;

		String source = "<html><head><title>Test</title></head><body>"
				+ "<form action=\"http://www.example.com/bioone/cgi/;F2\" method=\"get\">"
				+ "<input type=\"submit\" value=\"Blah\"><INPUT TYPE=\"hidden\" NAME=\"filename\" VALUE=\"j"
				+ long_value + "\"></form>";
		assertEquals(SetUtil.set(url1), parseSingleSource(source));
	}

	// no submit button => no URL returned
	public void testEmptyForm() throws IOException {

		String source = "<html><head><title>Test</title></head><body>"
				+ "<form action=\"http://www.example.com/bioone/cgi/\" method=\"get\">"
				+ "</form>";
		assertEquals(SetUtil.set(), parseSingleSource(source));

	}

	public void testEmptySelect() throws IOException {
		Set<String> expectedResults = new HashSet<String>();
		expectedResults.add("http://www.example.com/bioone/cgi/?odd=world");
		String source = "<html><head><title>Test</title></head><body>"
				+ "<form action=\"http://www.example.com/bioone/cgi/\" method=\"get\">"
				+ "<select name=\"hello_name\"></select>"
				+ "<input type=\"hidden\" name=\"odd\" value=\"world\" />"
				+ "<input type=\"submit\"/>" + "</form></html>";
		assertEquals(expectedResults, parseSingleSource(source));
	}
	
	public void testSelectWithoutName() throws IOException {
		Set<String> expectedResults = new HashSet<String>();
		expectedResults
				.add("http://www.example.com/bioone/cgi/?odd=world");
		String source = "<html><head><title>Test</title></head><body>"
				+ "<form action=\"http://www.example.com/bioone/cgi/\" method=\"get\">"
				+ "<select><option value=\"hello_val\" />hello</option></select>"
				+ "<input type=\"hidden\" name=\"odd\" value=\"world\" />"
				+ "<input type=\"submit\"/>" + "</form></html>";
		assertEquals(expectedResults, parseSingleSource(source));
	}
	
	public void testSelectWithBlankName() throws IOException {
		Set<String> expectedResults = new HashSet<String>();
		expectedResults
				.add("http://www.example.com/bioone/cgi/?odd=world");
		String source = "<html><head><title>Test</title></head><body>"
				+ "<form action=\"http://www.example.com/bioone/cgi/\" method=\"get\">"
				+ "<select name=\"\"><option value=\"hello_val\" />hello</option></select>"
				+ "<input type=\"hidden\" name=\"odd\" value=\"world\" />"
				+ "<input type=\"submit\"/>" + "</form></html>";
		assertEquals(expectedResults, parseSingleSource(source));
	}
	

	public void testOneOption() throws IOException {
		Set<String> expectedResults = new HashSet<String>();
		expectedResults
				.add("http://www.example.com/bioone/cgi/?hello_name=hello_val&odd=world");
		String source = "<html><head><title>Test</title></head><body>"
				+ "<form action=\"http://www.example.com/bioone/cgi/\" method=\"get\">"
				+ "<select name=\"hello_name\"><option value=\"hello_val\" />hello</option></select>"
				+ "<input type=\"hidden\" name=\"odd\" value=\"world\" />"
				+ "<input type=\"submit\"/>" + "</form></html>";
		assertEquals(expectedResults, parseSingleSource(source));
	}

	public void testTwoOptions() throws IOException {
		Set<String> expectedResults = new HashSet<String>();
		expectedResults
				.add("http://www.example.com/bioone/cgi/?hello_name=hello_val&odd=world");
		expectedResults
				.add("http://www.example.com/bioone/cgi/?hello_name=world_val&odd=world");
		String source = "<html><head><title>Test</title></head><body>"
				+ "<form action=\"http://www.example.com/bioone/cgi/\" method=\"get\">"
				+ "<select name=\"hello_name\">"
				+ "<option value=\"hello_val\" />hello</option>"
				+ "<option value=\"world_val\" />world</option>" + "</select>"
				+ "<input type=\"hidden\" name=\"odd\" value=\"world\" />"
				+ "<input type=\"submit\"/>" + "</form></html>";
		assertEquals(expectedResults, parseSingleSource(source));
	}

	public void testThreeOptions() throws IOException {
		Set<String> expectedResults = new HashSet<String>();
		expectedResults
				.add("http://www.example.com/bioone/cgi/?hello_name=hello_val&odd=world");
		expectedResults
				.add("http://www.example.com/bioone/cgi/?hello_name=world_val&odd=world");
		expectedResults
				.add("http://www.example.com/bioone/cgi/?hello_name=goodbye_val&odd=world");
		String source = "<html><head><title>Test</title></head><body>"
				+ "<form action=\"http://www.example.com/bioone/cgi/\" method=\"get\">"
				+ "<select name=\"hello_name\">"
				+ "<option value=\"hello_val\" />hello</option>"
				+ "<option value=\"world_val\" />world</option>"
				+ "<option value=\"goodbye_val\" />goodbye</option>"
				+ "</select>"
				+ "<input type=\"hidden\" name=\"odd\" value=\"world\" />"
				+ "<input type=\"submit\"/>" + "</form></html>";
		assertEquals(expectedResults, parseSingleSource(source));
	}

	public void testTwoSelect() throws IOException {
		Set<String> expectedResults = new HashSet<String>();
		expectedResults
				.add("http://www.example.com/bioone/cgi/?hello_name=hello_val&numbers_name=one_val&odd=world");
		expectedResults
				.add("http://www.example.com/bioone/cgi/?hello_name=world_val&numbers_name=one_val&odd=world");
		expectedResults
				.add("http://www.example.com/bioone/cgi/?hello_name=hello_val&numbers_name=two_val&odd=world");
		expectedResults
				.add("http://www.example.com/bioone/cgi/?hello_name=world_val&numbers_name=two_val&odd=world");
		String source = "<html><head><title>Test</title></head><body>"
				+ "<form action=\"http://www.example.com/bioone/cgi/\" method=\"get\">"
				+ "<select name=\"hello_name\">"
				+ "<option value=\"hello_val\" />hello</option>"
				+ "<option value=\"world_val\" />world</option>" + "</select>"
				+ "<select name=\"numbers_name\">"
				+ "<option value=\"one_val\" />one</option>"
				+ "<option value=\"two_val\" />two</option>" + "</select>"
				+ "<input type=\"hidden\" name=\"odd\" value=\"world\" />"
				+ "<input type=\"submit\"/>" + "</form></html>";
		assertEquals(expectedResults, parseSingleSource(source));
	}

	public void testTwoSelectWithOneSelectUnnamed() throws IOException {
		Set<String> expectedResults = new HashSet<String>();
		expectedResults
				.add("http://www.example.com/bioone/cgi/?hello_name=hello_val&odd=world");
		expectedResults
				.add("http://www.example.com/bioone/cgi/?hello_name=world_val&odd=world");
		String source = "<html><head><title>Test</title></head><body>"
				+ "<form action=\"http://www.example.com/bioone/cgi/\" method=\"get\">"
				+ "<select name=\"hello_name\">"
				+ "<option value=\"hello_val\" />hello</option>"
				+ "<option value=\"world_val\" />world</option>" + "</select>"
				+ "<select>" + "<option value=\"one_val\" />one</option>"
				+ "<option value=\"two_val\" />two</option>" + "</select>"
				+ "<input type=\"hidden\" name=\"odd\" value=\"world\" />"
				+ "<input type=\"submit\"/>" + "</form></html>";
		assertEquals(expectedResults, parseSingleSource(source));
	}

	public void testTwoSelectWithOneSelectUnnamedReversedOrder()
			throws IOException {
		Set<String> expectedResults = new HashSet<String>();
		expectedResults
				.add("http://www.example.com/bioone/cgi/?hello_name=hello_val&odd=world");
		expectedResults
				.add("http://www.example.com/bioone/cgi/?hello_name=world_val&odd=world");
		String source = "<html><head><title>Test</title></head><body>"
				+ "<form action=\"http://www.example.com/bioone/cgi/\" method=\"get\">"
				+ "<select>" + "<option value=\"one_val\" />one</option>"
				+ "<option value=\"two_val\" />two</option>" + "</select>"
				+ "<select name=\"hello_name\">"
				+ "<option value=\"hello_val\" />hello</option>"
				+ "<option value=\"world_val\" />world</option>" + "</select>"
				+ "<input type=\"hidden\" name=\"odd\" value=\"world\" />"
				+ "<input type=\"submit\"/>" + "</form></html>";
		assertEquals(expectedResults, parseSingleSource(source));
	}

	public void testOneRadioOneValue() throws IOException {
		Set<String> expectedResults = new HashSet<String>();
		expectedResults.add("http://www.example.com/bioone/cgi/?arg=val");
		String source = "<html><head><title>Test</title></head><body>"
				+ "<form action=\"http://www.example.com/bioone/cgi/\" method=\"get\">"
				+ "<input type=\"radio\" name=\"arg\" value=\"val\" />"
				+ "<input type=\"submit\"/>" + "</form></html>";
		assertEquals(expectedResults, parseSingleSource(source));
	}
	
	public void testOneRadioOneValueWithoutName() throws IOException {
		Set<String> expectedResults = new HashSet<String>();
		expectedResults.add("http://www.example.com/bioone/cgi/");
		String source = "<html><head><title>Test</title></head><body>"
				+ "<form action=\"http://www.example.com/bioone/cgi/\" method=\"get\">"
				+ "<input type=\"radio\" value=\"val\" />"
				+ "<input type=\"submit\"/>" + "</form></html>";
		assertEquals(expectedResults, parseSingleSource(source));
	}
	
	public void testOneRadioOneValueWithBlankName() throws IOException {
		Set<String> expectedResults = new HashSet<String>();
		expectedResults.add("http://www.example.com/bioone/cgi/");
		String source = "<html><head><title>Test</title></head><body>"
				+ "<form action=\"http://www.example.com/bioone/cgi/\" method=\"get\">"
				+ "<input type=\"radio\" name=\"\" value=\"val\" />"
				+ "<input type=\"submit\"/>" + "</form></html>";
		assertEquals(expectedResults, parseSingleSource(source));
	}

	public void testOneRadioMultipleValues() throws IOException {
		Set<String> expectedResults = new HashSet<String>();
		expectedResults.add("http://www.example.com/bioone/cgi/?arg=val1");
		expectedResults.add("http://www.example.com/bioone/cgi/?arg=val2");
		String source = "<html><head><title>Test</title></head><body>"
				+ "<form action=\"http://www.example.com/bioone/cgi/\" method=\"get\">"
				+ "<input type=\"radio\" name=\"arg\" value=\"val1\" />"
				+ "<input type=\"radio\" name=\"arg\" value=\"val2\" />"
				+ "<input type=\"submit\"/>" + "</form></html>";
		assertEquals(expectedResults, parseSingleSource(source));
	}

	public void testTwoRadioMultipleValues() throws IOException {
		Set<String> expectedResults = new HashSet<String>();
		expectedResults
				.add("http://www.example.com/bioone/cgi/?arg1=val11&arg2=val21");
		expectedResults
				.add("http://www.example.com/bioone/cgi/?arg1=val11&arg2=val22");
		expectedResults
				.add("http://www.example.com/bioone/cgi/?arg1=val12&arg2=val21");
		expectedResults
				.add("http://www.example.com/bioone/cgi/?arg1=val12&arg2=val22");
		String source = "<html><head><title>Test</title></head><body>"
				+ "<form action=\"http://www.example.com/bioone/cgi/\" method=\"get\">"
				+ "<input type=\"radio\" name=\"arg1\" value=\"val11\" />"
				+ "<input type=\"radio\" name=\"arg1\" value=\"val12\" />"
				+ "<input type=\"radio\" name=\"arg2\" value=\"val21\" />"
				+ "<input type=\"radio\" name=\"arg2\" value=\"val22\" />"
				+ "<input type=\"submit\"/>" + "</form></html>";
		assertEquals(expectedResults, parseSingleSource(source));
	}

	public void testRadioWithoutName() throws IOException {
		String source = "<html><head><title>Test</title></head><body>"
				+ "<form action=\"http://www.example.com/bioone/cgi/\" method=\"get\">"
				+ "<input type=\"radio\" value=\"val\" />"
				+ "<input type=\"submit\"/>" + "</form></html>";
		assertEquals(SetUtil.set("http://www.example.com/bioone/cgi/"),
				parseSingleSource(source));
	}

	public void testOneCheckboxOneValue() throws IOException {
		Set<String> expectedResults = new HashSet<String>();
		expectedResults.add("http://www.example.com/bioone/cgi/?arg=val");
		expectedResults.add("http://www.example.com/bioone/cgi/?arg=");
		String source = "<html><head><title>Test</title></head><body>"
				+ "<form action=\"http://www.example.com/bioone/cgi/\" method=\"get\">"
				+ "<input type=\"checkbox\" name=\"arg\" value=\"val\" />"
				+ "<input type=\"submit\"/>" + "</form></html>";
		assertEquals(expectedResults, parseSingleSource(source));
	}
	
	public void testOneCheckboxOneValueWithoutName() throws IOException {
		Set<String> expectedResults = new HashSet<String>();
		expectedResults.add("http://www.example.com/bioone/cgi/");
		expectedResults.add("http://www.example.com/bioone/cgi/");
		String source = "<html><head><title>Test</title></head><body>"
				+ "<form action=\"http://www.example.com/bioone/cgi/\" method=\"get\">"
				+ "<input type=\"checkbox\" value=\"val\" />"
				+ "<input type=\"submit\"/>" + "</form></html>";
		assertEquals(expectedResults, parseSingleSource(source));
	}
	
	public void testOneCheckboxOneValueWithBlankName() throws IOException {
		Set<String> expectedResults = new HashSet<String>();
		expectedResults.add("http://www.example.com/bioone/cgi/");
		expectedResults.add("http://www.example.com/bioone/cgi/");
		String source = "<html><head><title>Test</title></head><body>"
				+ "<form action=\"http://www.example.com/bioone/cgi/\" method=\"get\">"
				+ "<input type=\"checkbox\" name=\"\" value=\"val\" />"
				+ "<input type=\"submit\"/>" + "</form></html>";
		assertEquals(expectedResults, parseSingleSource(source));
	}

	public void testOneCheckboxMultipleValues() throws IOException {
		Set<String> expectedResults = new HashSet<String>();
		expectedResults
				.add("http://www.example.com/bioone/cgi/?arg=val1&arg=val2");
		expectedResults.add("http://www.example.com/bioone/cgi/?arg=&arg=val2");
		expectedResults.add("http://www.example.com/bioone/cgi/?arg=val1&arg=");
		expectedResults.add("http://www.example.com/bioone/cgi/?arg=&arg=");
		String source = "<html><head><title>Test</title></head><body>"
				+ "<form action=\"http://www.example.com/bioone/cgi/\" method=\"get\">"
				+ "<input type=\"checkbox\" name=\"arg\" value=\"val1\" />"
				+ "<input type=\"checkbox\" name=\"arg\" value=\"val2\" />"
				+ "<input type=\"submit\"/>" + "</form></html>";
		assertEquals(expectedResults, parseSingleSource(source));
	}

	public void testMultipleCheckboxesWithDefaultValues() throws IOException {
		Set<String> expectedResults = new HashSet<String>();
		expectedResults
				.add("http://www.example.com/bioone/cgi/?arg1=on&arg2=on");
		expectedResults.add("http://www.example.com/bioone/cgi/?arg1=&arg2=on");
		expectedResults.add("http://www.example.com/bioone/cgi/?arg1=on&arg2=");
		expectedResults.add("http://www.example.com/bioone/cgi/?arg1=&arg2=");
		String source = "<html><head><title>Test</title></head><body>"
				+ "<form action=\"http://www.example.com/bioone/cgi/\" method=\"get\">"
				+ "<input type=\"checkbox\" name=\"arg1\" />"
				+ "<input type=\"checkbox\" name=\"arg2\" />"
				+ "<input type=\"submit\"/>" + "</form></html>";
		assertEquals(expectedResults, parseSingleSource(source));
	}

	// Add any new input types supported to this test case as well.
	public void testAllFormInputs() throws IOException {
		// 2 select-options and 2 radio values means 4 possible combinations
		Set<String> expectedResults = new HashSet<String>();
		expectedResults
				.add("http://www.example.com/bioone/cgi/?hello_name=hello_val&odd=world&radio=rval1&checkbox=on");
		expectedResults
				.add("http://www.example.com/bioone/cgi/?hello_name=world_val&odd=world&radio=rval1&checkbox=on");
		expectedResults
				.add("http://www.example.com/bioone/cgi/?hello_name=hello_val&odd=world&radio=rval2&checkbox=on");
		expectedResults
				.add("http://www.example.com/bioone/cgi/?hello_name=world_val&odd=world&radio=rval2&checkbox=on");
		expectedResults
				.add("http://www.example.com/bioone/cgi/?hello_name=hello_val&odd=world&radio=rval1&checkbox=");
		expectedResults
				.add("http://www.example.com/bioone/cgi/?hello_name=world_val&odd=world&radio=rval1&checkbox=");
		expectedResults
				.add("http://www.example.com/bioone/cgi/?hello_name=hello_val&odd=world&radio=rval2&checkbox=");
		expectedResults
				.add("http://www.example.com/bioone/cgi/?hello_name=world_val&odd=world&radio=rval2&checkbox=");
		String source = "<html><head><title>Test</title></head><body>"
				+ "<form action=\"http://www.example.com/bioone/cgi/\" method=\"get\">"
				+ "<select name=\"hello_name\">"
				+ "<option value=\"hello_val\" />hello</option>"
				+ "<option value=\"world_val\" />world</option>" + "</select>"
				+ "<input type=\"hidden\" name=\"odd\" value=\"world\" />"
				+ "<input type=\"radio\" name=\"radio\" value=\"rval1\" />"
				+ "<input type=\"radio\" name=\"radio\" value=\"rval2\" />"
				+ "<input type=\"checkbox\" name=\"checkbox\" />"
				+ "<input type=\"submit\"/>" + "</form></html>";
		assertEquals(expectedResults, parseSingleSource(source));
	}
	
<<<<<<< HEAD
	public void testFormInsideForm() throws IOException {
		String source = "<html><head><title>Test</title></head><body>"
			+ "<form action=\"http://www.example.com/bioone/cgi/\" method=\"get\">"
			+ "<input type=\"submit\"/>"
			+ "<input type=\"hidden\" name=\"arg1\" value=\"value1\" />"
			+ "<form action=\"http://www.example.com/bioone/cgi/\" method=\"get\">"
			+ "<input type=\"hidden\" name=\"arg2\" value=\"value2\"/>"
			+ "<input type=\"submit\"/>" + "</form></html>";
		assertEquals(SetUtil.set("http://www.example.com/bioone/cgi/?arg1=value1&arg2=value2"), parseSingleSource(source));		
=======
// NOTE: The test below is supposed to test the max num url restriction of 1000000 but it takes about 16-17s for the
// Form iterator to iterate through 1000000 urls.
//
//	public void testTooManyCheckBoxes() throws IOException {
//		String source = "<html><head><title>Test</title></head><body>"
//			+ "<form action=\"http://www.example.com/bioone/cgi/\" method=\"get\">"
//			+ "<input type=\"checkbox\" name=\"cb1\" />"
//			+ "<input type=\"checkbox\" name=\"cb2\" />"
//			+ "<input type=\"checkbox\" name=\"cb3\" />"
//			+ "<input type=\"checkbox\" name=\"cb4\" />"
//			+ "<input type=\"checkbox\" name=\"cb5\" />"
//			+ "<input type=\"checkbox\" name=\"cb6\" />"
//			+ "<input type=\"checkbox\" name=\"cb7\" />"
//			+ "<input type=\"checkbox\" name=\"cb8\" />"
//			+ "<input type=\"checkbox\" name=\"cb9\" />"
//			+ "<input type=\"checkbox\" name=\"cb10\" />"
//			+ "<input type=\"checkbox\" name=\"cb11\" />"
//			+ "<input type=\"checkbox\" name=\"cb12\" />"
//			+ "<input type=\"checkbox\" name=\"cb13\" />"
//			+ "<input type=\"checkbox\" name=\"cb14\" />"
//			+ "<input type=\"checkbox\" name=\"cb15\" />"
//			+ "<input type=\"checkbox\" name=\"cb16\" />"
//			+ "<input type=\"checkbox\" name=\"cb17\" />"
//			+ "<input type=\"checkbox\" name=\"cb18\" />"
//			+ "<input type=\"checkbox\" name=\"cb19\" />"
//			+ "<input type=\"checkbox\" name=\"cb20\" />"
//			+ "<input type=\"submit\"/>" + "</form></html>";
//		assertEquals(1000000, parseSingleSource(source).size());
//	}
	
	public void testTooManyCheckBoxesAreCapped() throws IOException {
		extractor = new HtmlParserLinkExtractor(4000);
		String source = "<html><head><title>Test</title></head><body>"
				+ "<form action=\"http://www.example.com/bioone/cgi/\" method=\"get\">"
				+ "<input type=\"checkbox\" name=\"cb1\" />"
				+ "<input type=\"checkbox\" name=\"cb2\" />"
				+ "<input type=\"checkbox\" name=\"cb3\" />"
				+ "<input type=\"checkbox\" name=\"cb4\" />"
				+ "<input type=\"checkbox\" name=\"cb5\" />"
				+ "<input type=\"checkbox\" name=\"cb6\" />"
				+ "<input type=\"checkbox\" name=\"cb7\" />"
				+ "<input type=\"checkbox\" name=\"cb8\" />"
				+ "<input type=\"checkbox\" name=\"cb9\" />"
				+ "<input type=\"checkbox\" name=\"cb10\" />"
				+ "<input type=\"checkbox\" name=\"cb11\" />"
				+ "<input type=\"checkbox\" name=\"cb12\" />"
				+ "<input type=\"submit\"/>" + "</form></html>";
		assertEquals(4000, parseSingleSource(source).size());
	}

	
	public void testLargeNumberOfCheckBoxes() throws IOException {
		String source = "<html><head><title>Test</title></head><body>"
			+ "<form action=\"http://www.example.com/bioone/cgi/\" method=\"get\">"
			+ "<input type=\"checkbox\" name=\"cb1\" />"
			+ "<input type=\"checkbox\" name=\"cb2\" />"
			+ "<input type=\"checkbox\" name=\"cb3\" />"
			+ "<input type=\"checkbox\" name=\"cb4\" />"
			+ "<input type=\"checkbox\" name=\"cb5\" />"
			+ "<input type=\"checkbox\" name=\"cb6\" />"
			+ "<input type=\"checkbox\" name=\"cb7\" />"
			+ "<input type=\"checkbox\" name=\"cb8\" />"
			+ "<input type=\"checkbox\" name=\"cb9\" />"
			+ "<input type=\"checkbox\" name=\"cb10\" />"
			+ "<input type=\"checkbox\" name=\"cb11\" />"
			+ "<input type=\"checkbox\" name=\"cb12\" />"
			+ "<input type=\"checkbox\" name=\"cb13\" />"
			+ "<input type=\"checkbox\" name=\"cb14\" />"
			+ "<input type=\"checkbox\" name=\"cb15\" />"
			+ "<input type=\"submit\"/>" + "</form></html>";
		assertEquals(32768, parseSingleSource(source).size());
>>>>>>> 29f81627
	}

	public void testFormWithNoStartTag() throws IOException {
		String source = "<html><head><title>Test</title></head><body>"
			+ "</form><form action=\"http://www.example.com/bioone/cgi/\" method=\"get\">"
			+ "<input type=\"hidden\" name=\"arg1\" value=\"value1\" />"
			+ "<input type=\"hidden\" name=\"arg2\" value=\"value2\"/>"
			+ "<input type=\"submit\"/>" + "</form></html>";
		assertEquals(SetUtil.set("http://www.example.com/bioone/cgi/?arg1=value1&arg2=value2"), parseSingleSource(source));		
	}
	
	private void checkBadTags(String[] badTags, String closeTag)
			throws IOException {
		String url = "http://www.example.com/web_link.html";
		for (int ix = 0; ix < badTags.length; ix++) {
			singleTagShouldNotParse(url, badTags[ix], closeTag);
		}
	}

	private String makeContent(String url, String openTag, String closeTag) {
		StringBuffer sb = new StringBuffer(100);
		sb.append("<html><head><title>Test</title></head><body>");
		sb.append(openTag);
		sb.append(url);
		sb.append(">");
		sb.append(closeTag);
		sb.append("</body></html>");
		return sb.toString();
	}

	private static class MyLinkExtractorCallback implements
			LinkExtractor.Callback {
		Set<String> foundUrls = new HashSet<String>();

		public void foundLink(String url) {
			foundUrls.add(url);
		}

		public Set<String> getFoundUrls() {
			return foundUrls;
		}

		public void reset() {
			foundUrls = new HashSet<String>();
		}
	}

	public static void main(String[] argv) {
		String[] testCaseList = { TestHtmlParserLinkExtractor.class.getName() };
		junit.textui.TestRunner.main(testCaseList);
	}

}<|MERGE_RESOLUTION|>--- conflicted
+++ resolved
@@ -1307,7 +1307,6 @@
 		assertEquals(expectedResults, parseSingleSource(source));
 	}
 	
-<<<<<<< HEAD
 	public void testFormInsideForm() throws IOException {
 		String source = "<html><head><title>Test</title></head><body>"
 			+ "<form action=\"http://www.example.com/bioone/cgi/\" method=\"get\">"
@@ -1316,8 +1315,9 @@
 			+ "<form action=\"http://www.example.com/bioone/cgi/\" method=\"get\">"
 			+ "<input type=\"hidden\" name=\"arg2\" value=\"value2\"/>"
 			+ "<input type=\"submit\"/>" + "</form></html>";
-		assertEquals(SetUtil.set("http://www.example.com/bioone/cgi/?arg1=value1&arg2=value2"), parseSingleSource(source));		
-=======
+		assertEquals(SetUtil.set("http://www.example.com/bioone/cgi/?arg1=value1&arg2=value2"), parseSingleSource(source));
+	}
+
 // NOTE: The test below is supposed to test the max num url restriction of 1000000 but it takes about 16-17s for the
 // Form iterator to iterate through 1000000 urls.
 //
@@ -1389,7 +1389,6 @@
 			+ "<input type=\"checkbox\" name=\"cb15\" />"
 			+ "<input type=\"submit\"/>" + "</form></html>";
 		assertEquals(32768, parseSingleSource(source).size());
->>>>>>> 29f81627
 	}
 
 	public void testFormWithNoStartTag() throws IOException {
